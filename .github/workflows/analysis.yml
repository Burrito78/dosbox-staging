name: Code analysis

on: [push, pull_request]

env:
  CCACHE_DIR:      "/dev/shm/.ccache"
  CCACHE_MAXSIZE:  "64M"
  CCACHE_COMPRESS: "true"

jobs:
  run_linters:
    name: Script linters
    runs-on: ubuntu-20.04
    if: github.event_name != 'pull_request' || contains('dreamer,kcgen,ant-222,Wengier', github.actor) == false
    steps:
      - uses: actions/checkout@v2
      - run:  sudo apt-get update
      - name: Run shellcheck
        run:  ./scripts/verify-bash.sh
      - name: Install pylint
        run: |
          sudo apt-get install python3-setuptools
          sudo pip3 install pylint beautifulsoup4 html5lib
      - name: Run pylint
        run:  ./scripts/verify-python.sh
      - name: Install markdownlint
        run: |
          sudo apt-get install ruby-full
          ruby --version
          sudo gem install mdl
          sudo chmod go-w /usr/share/rust/.cargo/bin
      - name: Run markdownlint
        run:  ./scripts/verify-markdown.sh
      - name: Install appstream-util
        run:  sudo apt-get install appstream-util
      - name: Verify metainfo.xml
        run:  appstream-util validate-relax --nonet contrib/linux/dosbox-staging.metainfo.xml

  build_clang_static_analyser:
    name: Clang static analyzer
    runs-on: ubuntu-20.04
    needs: run_linters
    steps:
      - uses: actions/checkout@v2

      - run:  sudo apt-get update

      - name: Install dependencies
        run:  sudo apt-get install clang-tools python3-bs4
                                   $(cat .github/packages/ubuntu-20.04-apt.txt)

      - name:  Prepare compiler cache
        id:    prep-ccache
        shell: bash
        run: |
          mkdir -p "${CCACHE_DIR}"
          echo "::set-output name=dir::$CCACHE_DIR"
          echo "::set-output name=today::$(date -I)"
          echo "::set-output name=yesterday::$(date --date=yesterday -I)"

      - uses:  actions/cache@v2
        id:    cache-ccache
        with:
          path: ${{ steps.prep-ccache.outputs.dir }}
          key:  ccache-static-clang-${{ steps.prep-ccache.outputs.today }}
          restore-keys: |
            ccache-static-clang-${{ steps.prep-ccache.outputs.yesterday }}

      - name: Log environment
        run:  ./scripts/log-env.sh

      - run:  meson setup build

      - name: Build and run scan-build
        run: |
          set -x
          ninja -C build scan-build
          mv build/meson-logs/scanbuild report

      - name: Upload report
        uses: actions/upload-artifact@v2
        with:
          name: clang-analysis-report
          path: report

      - name: Summarize report
        env:
<<<<<<< HEAD
          MAX_BUGS: 187
=======
          MAX_BUGS: 184
>>>>>>> 7f69351a
        run: |
          # summary
          echo "Full report is included in build Artifacts"
          echo
          ./scripts/count-clang-bugs.py report/*/index.html


  dynamic_matrix:
    name: ${{ matrix.conf.name }}
    needs: run_linters
    runs-on: ubuntu-20.04
    strategy:
      matrix:
        conf:
          # AddressSanitizer is a fast memory error detector. Memory access
          # instructions are instrumented to detect out-of-bounds and
          # use-after-free bugs.
          # See GCC manual to learn more.
          - name: GCC address sanitizer
            build_flags: -Db_sanitize=address
            logs: gcc-asan-logs
            max_issues: 0

          # UndefinedBehaviorSanitizer is a fast undefined behavior detector.
          # Various computations are instrumented to detect undefined behavior
          # at runtime, such as shift operation correctness, integer division by
          # zero, null-pointer dereference, signed integer overflow,
          # dereferencing memory with wrong alignment, and more.
          # See GCC manual to learn more.
          - name: GCC undefined sanitizer
            build_flags: -Db_sanitize=undefined
            logs: gcc-usan-logs
            max_issues: 0

          # Clang allows enabling both AddressSanitizer and
          # UndefinedBehaviorSanitizer at the same time.
          # See Clang manual to learn more.
          - name: Clang undefined+address sanitizer
            build_flags: -Db_sanitize=address,undefined --native-file=.github/meson/native-clang.ini -Duse_mt32emu=false
            logs: clang-uasan-logs
            max_issues: 4
    steps:
      - uses: actions/checkout@v2

      - run:  sudo apt-get update

      - name: Install C++ compiler and libraries
        run:  sudo apt-get install $(cat .github/packages/ubuntu-20.04-apt.txt)

      - name:  Prepare compiler cache
        id:    prep-ccache
        shell: bash
        run: |
          mkdir -p "${CCACHE_DIR}"
          echo "::set-output name=dir::$CCACHE_DIR"
          echo "::set-output name=today::$(date -I)"
          echo "::set-output name=yesterday::$(date --date=yesterday -I)"

      - uses:  actions/cache@v2
        id:    cache-ccache
        with:
          path: ${{ steps.prep-ccache.outputs.dir }}
          key:          ccache-sanitizers-${{ steps.prep-ccache.outputs.today }}
          restore-keys: ccache-sanitizers-${{ steps.prep-ccache.outputs.yesterday }}

      - name: Log environment
        run:  ./scripts/log-env.sh

      - run:  meson setup ${{ matrix.conf.build_flags }} build

      - run:  ninja -C build

      - name: Run sanitizer test cases
        run:  ./.github/scripts/run-sanitizers.sh build sanitizer-logs

      - name: Upload logs
        uses: actions/upload-artifact@v2
        with:
          name: ${{ matrix.conf.logs }}
          path: sanitizer-logs

      - name: Summarize issues
        run: >
          xzcat sanitizer-logs/EnterExit.log.xz |
          MAX_ISSUES=${{ matrix.conf.max_issues }} ./scripts/count-xsan-issues.py -<|MERGE_RESOLUTION|>--- conflicted
+++ resolved
@@ -85,11 +85,7 @@
 
       - name: Summarize report
         env:
-<<<<<<< HEAD
-          MAX_BUGS: 187
-=======
-          MAX_BUGS: 184
->>>>>>> 7f69351a
+          MAX_BUGS: 188
         run: |
           # summary
           echo "Full report is included in build Artifacts"
