/*
 *  Copyright (C) 2002-2019  The DOSBox Team
 *
 *  This program is free software; you can redistribute it and/or modify
 *  it under the terms of the GNU General Public License as published by
 *  the Free Software Foundation; either version 2 of the License, or
 *  (at your option) any later version.
 *
 *  This program is distributed in the hope that it will be useful,
 *  but WITHOUT ANY WARRANTY; without even the implied warranty of
 *  MERCHANTABILITY or FITNESS FOR A PARTICULAR PURPOSE.  See the
 *  GNU General Public License for more details.
 *
 *  You should have received a copy of the GNU General Public License along
 *  with this program; if not, write to the Free Software Foundation, Inc.,
 *  51 Franklin Street, Fifth Floor, Boston, MA 02110-1301, USA.
 */

#include "programs.h"

#include <cctype>
#include <cstdlib>
#include <cstring>
#include <string>
#include <vector>

#include "support.h"
#include "drives.h"
#include "cross.h"
#include "regs.h"
#include "callback.h"
#include "cdrom.h"
#include "dos_system.h"
#include "bios.h"
#include "bios_disk.h" 
#include "setup.h"
#include "control.h"
#include "inout.h"
#include "dma.h"
#include "shell.h"

#if defined(WIN32)
#ifndef S_ISDIR
#define S_ISDIR(m) (((m)&S_IFMT)==S_IFDIR)
#endif
#endif

#if C_DEBUG
Bitu DEBUG_EnableDebugger(void);
#endif

static Bitu ZDRIVE_NUM = 25;

static const char* UnmountHelper(char umount) {
	int i_drive;
	if (umount < '0' || umount > 3+'0')
		i_drive = toupper(umount) - 'A';
	else
		i_drive = umount - '0';

	if (i_drive >= DOS_DRIVES || i_drive < 0)
		return MSG_Get("PROGRAM_MOUNT_UMOUNT_NOT_MOUNTED");

	if (i_drive < MAX_DISK_IMAGES && Drives[i_drive] == NULL && !imageDiskList[i_drive])
		return MSG_Get("PROGRAM_MOUNT_UMOUNT_NOT_MOUNTED");

	if (i_drive >= MAX_DISK_IMAGES && Drives[i_drive] == NULL)
		return MSG_Get("PROGRAM_MOUNT_UMOUNT_NOT_MOUNTED");

	if (Drives[i_drive]) {
		switch (DriveManager::UnmountDrive(i_drive)) {
			case 1: return MSG_Get("PROGRAM_MOUNT_UMOUNT_NO_VIRTUAL");
			case 2: return MSG_Get("MSCDEX_ERROR_MULTIPLE_CDROMS");
		}
		Drives[i_drive] = 0;
		mem_writeb(Real2Phys(dos.tables.mediaid)+i_drive*9,0);
		if (i_drive == DOS_GetDefaultDrive()) {
			DOS_SetDrive(ZDRIVE_NUM);
		}

	}

	if (i_drive < MAX_DISK_IMAGES && imageDiskList[i_drive]) {
		imageDiskList[i_drive].reset();
	}

	return MSG_Get("PROGRAM_MOUNT_UMOUNT_SUCCESS");
}

class MOUNT : public Program {
public:
	void Move_Z(char new_z) {
		char newz_drive = (char) toupper(new_z);
		int i_newz = newz_drive - 'A';
		if (i_newz >= 0 && i_newz < DOS_DRIVES-1 && !Drives[i_newz]) {
			ZDRIVE_NUM = i_newz;
			/* remap drives */
			Drives[i_newz] = Drives[25];
			Drives[25] = 0;
			if (!first_shell) return; //Should not be possible			
			/* Update environment */
			std::string line = "";
			char ppp[2] = {newz_drive,0};
			std::string tempenv = ppp; tempenv += ":\\";
			if (first_shell->GetEnvStr("PATH",line)){
				std::string::size_type idx = line.find('=');
				std::string value = line.substr(idx +1 , std::string::npos);
				while ( (idx = value.find("Z:\\")) != std::string::npos ||
					(idx = value.find("z:\\")) != std::string::npos  )
					value.replace(idx,3,tempenv);
				line = value;
			}
			if (!line.size()) line = tempenv;
			first_shell->SetEnv("PATH",line.c_str());
			tempenv += "COMMAND.COM";
			first_shell->SetEnv("COMSPEC",tempenv.c_str());

			/* Update batch file if running from Z: (very likely: autoexec) */
			if(first_shell->bf) {
				std::string &name = first_shell->bf->filename;
				if(name.length() >2 &&  name[0] == 'Z' && name[1] == ':') name[0] = newz_drive;
			}
			/* Change the active drive */
			if (DOS_GetDefaultDrive() == 25) DOS_SetDrive(i_newz);
		}
	}
	void ListMounts(void) {
		char name[DOS_NAMELENGTH_ASCII];Bit32u size;Bit16u date;Bit16u time;Bit8u attr;
		/* Command uses dta so set it to our internal dta */
		RealPt save_dta = dos.dta();
		dos.dta(dos.tables.tempdta);
		DOS_DTA dta(dos.dta());

		WriteOut(MSG_Get("PROGRAM_MOUNT_STATUS_1"));
		WriteOut(MSG_Get("PROGRAM_MOUNT_STATUS_FORMAT"),"Drive","Type","Label");
		for(int p = 0;p < 8;p++) WriteOut("----------");

		for (int d = 0; d < DOS_DRIVES; d++) {
			if (!Drives[d]) continue;

			char root[7] = {static_cast<char>('A' + d),':','\\','*','.','*',0};
			bool ret = DOS_FindFirst(root,DOS_ATTR_VOLUME);
			if (ret) {
				dta.GetResult(name,size,date,time,attr);
				DOS_FindNext(); //Mark entry as invalid
			} else name[0] = 0;

			/* Change 8.3 to 11.0 */
			char* dot = strchr(name,'.');
			if(dot && (dot - name == 8) ) { 
				name[8] = name[9];name[9] = name[10];name[10] = name[11];name[11] = 0;
			}

			root[1] = 0; //This way, the format string can be reused.
			WriteOut(MSG_Get("PROGRAM_MOUNT_STATUS_FORMAT"),root, Drives[d]->GetInfo(),name);		
		}
		dos.dta(save_dta);
	}

	void Run(void) {
		DOS_Drive * newdrive;char drive;
		std::string label;
		std::string umount;
		std::string newz;

		//Hack To allow long commandlines
		ChangeToLongCmd();
		/* Parse the command line */
		/* if the command line is empty show current mounts */
		if (!cmd->GetCount()) {
			ListMounts();
			return;
		}

		/* In secure mode don't allow people to change mount points. 
		 * Neither mount nor unmount */
		if(control->SecureMode()) {
			WriteOut(MSG_Get("PROGRAM_CONFIG_SECURE_DISALLOW"));
			return;
		}
		bool path_relative_to_last_config = false;
		if (cmd->FindExist("-pr",true)) path_relative_to_last_config = true;

		/* Check for unmounting */
		if (cmd->FindString("-u",umount,false)) {
			WriteOut(UnmountHelper(umount[0]), toupper(umount[0]));
			return;
		}
		
		/* Check for moving Z: */
		/* Only allowing moving it once. It is merely a convenience added for the wine team */
		if (ZDRIVE_NUM == 25 && cmd->FindString("-z", newz,false)) {
			Move_Z(newz[0]);
			return;
		}

		if (cmd->FindExist("-cd", false)) {
   			WriteOut(MSG_Get("PROGRAM_MOUNT_NO_OPTION"), "-cd");
			return;
		}

		std::string type="dir";
		cmd->FindString("-t",type,true);
		bool iscdrom = (type =="cdrom"); //Used for mscdex bug cdrom label name emulation
		if (type=="floppy" || type=="dir" || type=="cdrom" || type =="overlay") {
			Bit16u sizes[4] ={0};
			Bit8u mediaid;
			std::string str_size = "";
			if (type=="floppy") {
				str_size="512,1,2880,2880";/* All space free */
				mediaid=0xF0;		/* Floppy 1.44 media */
			} else if (type=="dir" || type == "overlay") {
				// 512*32*32765==~500MB total size
				// 512*32*16000==~250MB total free size
				str_size="512,32,32765,16000";
				mediaid=0xF8;		/* Hard Disk */
			} else if (type=="cdrom") {
				str_size="2048,1,65535,0";
				mediaid=0xF8;		/* Hard Disk */
			} else {
				WriteOut(MSG_Get("PROGAM_MOUNT_ILL_TYPE"),type.c_str());
				return;
			}
			/* Parse the free space in mb's (kb's for floppies) */
			std::string mb_size;
			if(cmd->FindString("-freesize",mb_size,true)) {
				char teststr[1024];
				Bit16u freesize = static_cast<Bit16u>(atoi(mb_size.c_str()));
				if (type=="floppy") {
					// freesize in kb
					sprintf(teststr,"512,1,2880,%d",freesize*1024/(512*1));
				} else {
					Bit32u total_size_cyl=32765;
					Bit32u free_size_cyl=(Bit32u)freesize*1024*1024/(512*32);
					if (free_size_cyl>65534) free_size_cyl=65534;
					if (total_size_cyl<free_size_cyl) total_size_cyl=free_size_cyl+10;
					if (total_size_cyl>65534) total_size_cyl=65534;
					sprintf(teststr,"512,32,%d,%d",total_size_cyl,free_size_cyl);
				}
				str_size=teststr;
			}
		   
			cmd->FindString("-size",str_size,true);
			char number[21] = { 0 };const char * scan = str_size.c_str();
			Bitu index = 0;Bitu count = 0;
			/* Parse the str_size string */
			while (*scan && index < 20 && count < 4) {
				if (*scan==',') {
					number[index] = 0;
					sizes[count++] = atoi(number);
					index = 0;
				} else number[index++] = *scan;
				scan++;
			}
			if (count < 4) {
				number[index] = 0; //always goes correct as index is max 20 at this point.
				sizes[count] = atoi(number);
			}
		
			// get the drive letter
			cmd->FindCommand(1,temp_line);
			if ((temp_line.size() > 2) || ((temp_line.size()>1) && (temp_line[1]!=':'))) goto showusage;
			int i_drive = toupper(temp_line[0]);

			if (!isalpha(i_drive)) {
				goto showusage;
			}
			if ((i_drive - 'A') >= DOS_DRIVES || (i_drive - 'A') < 0 ) {
				goto showusage;
			}
			drive = static_cast<char>(i_drive);
			if (type == "overlay") {
				//Ensure that the base drive exists:
				if (!Drives[drive-'A']) {
					WriteOut("No basedrive mounted yet!");
					return;
				}
			} else if (Drives[drive-'A']) {
				WriteOut(MSG_Get("PROGRAM_MOUNT_ALREADY_MOUNTED"),drive,Drives[drive-'A']->GetInfo());
				return;
			}

			if (!cmd->FindCommand(2,temp_line)) {
				goto showusage;
			}
			if (!temp_line.size()) {
				goto showusage;
			}
			if(path_relative_to_last_config && control->configfiles.size() && !Cross::IsPathAbsolute(temp_line)) {
				std::string lastconfigdir(control->configfiles[control->configfiles.size()-1]);
				std::string::size_type pos = lastconfigdir.rfind(CROSS_FILESPLIT);
				if(pos == std::string::npos) {
					pos = 0; //No directory then erase string
				}
				lastconfigdir.erase(pos);
				if (lastconfigdir.length()) {
					temp_line = lastconfigdir + CROSS_FILESPLIT + temp_line;
				}
			}
			struct stat test;
			//Win32 : strip tailing backslashes
			//rest: substitute ~ for home
			bool failed = false;
#if defined (WIN32)
			/* Removing trailing backslash if not root dir so stat will succeed */
			if(temp_line.size() > 3 && temp_line[temp_line.size()-1]=='\\') temp_line.erase(temp_line.size()-1,1);
			if (stat(temp_line.c_str(),&test)) {
#else
			if (stat(temp_line.c_str(),&test)) {
				failed = true;
				Cross::ResolveHomedir(temp_line);
				//Try again after resolving ~
				if(!stat(temp_line.c_str(),&test)) failed = false;
			}
			if(failed) {
#endif
				WriteOut(MSG_Get("PROGRAM_MOUNT_ERROR_1"),temp_line.c_str());
				return;
			}
			/* Not a switch so a normal directory/file */
			if (!S_ISDIR(test.st_mode)) {
				WriteOut(MSG_Get("PROGRAM_MOUNT_ERROR_2"),temp_line.c_str());
				return;
			}

			if (temp_line[temp_line.size()-1]!=CROSS_FILESPLIT) temp_line+=CROSS_FILESPLIT;
			Bit8u bit8size=(Bit8u) sizes[1];

			if (type == "cdrom") {
				// Following options were relevant only for physical CD-ROM support:
				for (auto opt : {"-usecd", "-noioctl", "-ioctl", "-ioctl_dx", "-ioctl_mci", "-ioctl_dio"}) {
					if (cmd->FindExist(opt, false))
						WriteOut(MSG_Get("MSCDEX_WARNING_NO_OPTION"), opt);
				}

				int error = 0;
				newdrive  = new cdromDrive(drive,temp_line.c_str(),sizes[0],bit8size,sizes[2],0,mediaid,error);
				// Check Mscdex, if it worked out...
				switch (error) {
					case 0  :	WriteOut(MSG_Get("MSCDEX_SUCCESS"));				break;
					case 1  :	WriteOut(MSG_Get("MSCDEX_ERROR_MULTIPLE_CDROMS"));	break;
					case 2  :	WriteOut(MSG_Get("MSCDEX_ERROR_NOT_SUPPORTED"));	break;
					case 3  :	WriteOut(MSG_Get("MSCDEX_ERROR_PATH"));				break;
					case 4  :	WriteOut(MSG_Get("MSCDEX_TOO_MANY_DRIVES"));		break;
					case 5  :	WriteOut(MSG_Get("MSCDEX_LIMITED_SUPPORT"));		break;
					default :	WriteOut(MSG_Get("MSCDEX_UNKNOWN_ERROR"));			break;
				};
				if (error && error!=5) {
					delete newdrive;
					return;
				}
			} else {
				/* Give a warning when mount c:\ or the / */
#if defined (WIN32)
				if( (temp_line == "c:\\") || (temp_line == "C:\\") || 
				    (temp_line == "c:/") || (temp_line == "C:/")    )	
					WriteOut(MSG_Get("PROGRAM_MOUNT_WARNING_WIN"));
#else
				if(temp_line == "/") WriteOut(MSG_Get("PROGRAM_MOUNT_WARNING_OTHER"));
#endif
				if(type == "overlay") {
<<<<<<< HEAD
					//Ensure that the base drive exists:
					if (!Drives[drive - 'A']) {
						WriteOut("No basedrive mounted yet!");
						return;
					}
					localDrive* ldp = dynamic_cast<localDrive*>(Drives[drive - 'A']);
					cdromDrive* cdp = dynamic_cast<cdromDrive*>(Drives[drive - 'A']);
=======
					localDrive* ldp = dynamic_cast<localDrive*>(Drives[drive-'A']);
					cdromDrive* cdp = dynamic_cast<cdromDrive*>(Drives[drive-'A']);
>>>>>>> 8be4b7a8
					if (!ldp || cdp) {
						WriteOut("Basedrive not compatible");
						return;
					}
					std::string base = ldp->getBasedir();
					Bit8u o_error = 0;
					newdrive = new Overlay_Drive(base.c_str(),temp_line.c_str(),sizes[0],bit8size,sizes[2],sizes[3],mediaid,o_error);
					//Erase old drive on success
					if (newdrive) {
						if (o_error) { 
							if (o_error == 1) WriteOut("No mixing of relative and absolute paths. Overlay failed.");
							else if (o_error == 2) WriteOut("overlay directory can not be the same as underlying file system.");
							else WriteOut("Something went wrong");
							delete newdrive;
							return;
						}
						delete Drives[drive - 'A'];
						Drives[drive - 'A'] = 0;
					} else { 
						WriteOut("overlaydrive construction failed.");
						return;
					}
				} else {
					newdrive=new localDrive(temp_line.c_str(),sizes[0],bit8size,sizes[2],sizes[3],mediaid);
				}
			}
		} else {
			WriteOut(MSG_Get("PROGRAM_MOUNT_ILL_TYPE"),type.c_str());
			return;
		}
<<<<<<< HEAD
		if (Drives[drive - 'A']) {
			WriteOut(MSG_Get("PROGRAM_MOUNT_ALREADY_MOUNTED"),drive,Drives[drive - 'A']->GetInfo());
			if (newdrive) delete newdrive;
			return;
		}
=======
>>>>>>> 8be4b7a8
		if (!newdrive) E_Exit("DOS:Can't create drive");
		Drives[drive - 'A'] = newdrive;
		/* Set the correct media byte in the table */
		mem_writeb(Real2Phys(dos.tables.mediaid) + (drive - 'A') * 9, newdrive->GetMediaByte());
		if (type != "overlay") WriteOut(MSG_Get("PROGRAM_MOUNT_STATUS_2"),drive,newdrive->GetInfo());
		else WriteOut("Overlay %s on drive %c mounted.\n",temp_line.c_str(),drive);
		/* check if volume label is given and don't allow it to updated in the future */
		if (cmd->FindString("-label",label,true)) newdrive->dirCache.SetLabel(label.c_str(),iscdrom,false);
		/* For hard drives set the label to DRIVELETTER_Drive.
		 * For floppy drives set the label to DRIVELETTER_Floppy.
		 * This way every drive except cdroms should get a label.*/
		else if(type == "dir" || type == "overlay") { 
			label = drive; label += "_DRIVE";
			newdrive->dirCache.SetLabel(label.c_str(),iscdrom,false);
		} else if(type == "floppy") {
			label = drive; label += "_FLOPPY";
			newdrive->dirCache.SetLabel(label.c_str(),iscdrom,true);
		}
		if(type == "floppy") incrementFDD();
		return;
showusage:
#if defined (WIN32)
	   WriteOut(MSG_Get("PROGRAM_MOUNT_USAGE"),"d:\\dosprogs","d:\\dosprogs");
#else
	   WriteOut(MSG_Get("PROGRAM_MOUNT_USAGE"),"~/dosprogs","~/dosprogs");		   
#endif
		return;
	}
};

static void MOUNT_ProgramStart(Program * * make) {
	*make=new MOUNT;
}

class MEM : public Program {
public:
	void Run(void) {
		/* Show conventional Memory */
		WriteOut("\n");

		Bit16u umb_start=dos_infoblock.GetStartOfUMBChain();
		Bit8u umb_flag=dos_infoblock.GetUMBChainState();
		Bit8u old_memstrat=DOS_GetMemAllocStrategy()&0xff;
		if (umb_start!=0xffff) {
			if ((umb_flag&1)==1) DOS_LinkUMBsToMemChain(0);
			DOS_SetMemAllocStrategy(0);
		}

		Bit16u seg,blocks;blocks=0xffff;
		DOS_AllocateMemory(&seg,&blocks);
		WriteOut(MSG_Get("PROGRAM_MEM_CONVEN"),blocks*16/1024);

		if (umb_start!=0xffff) {
			DOS_LinkUMBsToMemChain(1);
			DOS_SetMemAllocStrategy(0x40);	// search in UMBs only

			Bit16u largest_block=0,total_blocks=0,block_count=0;
			for (;; block_count++) {
				blocks=0xffff;
				DOS_AllocateMemory(&seg,&blocks);
				if (blocks==0) break;
				total_blocks+=blocks;
				if (blocks>largest_block) largest_block=blocks;
				DOS_AllocateMemory(&seg,&blocks);
			}

			Bit8u current_umb_flag=dos_infoblock.GetUMBChainState();
			if ((current_umb_flag&1)!=(umb_flag&1)) DOS_LinkUMBsToMemChain(umb_flag);
			DOS_SetMemAllocStrategy(old_memstrat);	// restore strategy

			if (block_count>0) WriteOut(MSG_Get("PROGRAM_MEM_UPPER"),total_blocks*16/1024,block_count,largest_block*16/1024);
		}

		/* Test for and show free XMS */
		reg_ax=0x4300;CALLBACK_RunRealInt(0x2f);
		if (reg_al==0x80) {
			reg_ax=0x4310;CALLBACK_RunRealInt(0x2f);
			Bit16u xms_seg=SegValue(es);Bit16u xms_off=reg_bx;
			reg_ah=8;
			CALLBACK_RunRealFar(xms_seg,xms_off);
			if (!reg_bl) {
				WriteOut(MSG_Get("PROGRAM_MEM_EXTEND"),reg_dx);
			}
		}	
		/* Test for and show free EMS */
		Bit16u handle;
		char emm[9] = { 'E','M','M','X','X','X','X','0',0 };
		if (DOS_OpenFile(emm,0,&handle)) {
			DOS_CloseFile(handle);
			reg_ah=0x42;
			CALLBACK_RunRealInt(0x67);
			WriteOut(MSG_Get("PROGRAM_MEM_EXPAND"),reg_bx*16);
		}
	}
};


static void MEM_ProgramStart(Program * * make) {
	*make=new MEM;
}

extern Bit32u floppytype;


class BOOT : public Program {
private:
   
	FILE *getFSFile_mounted(char const* filename, Bit32u *ksize, Bit32u *bsize, Bit8u *error) {
		//if return NULL then put in error the errormessage code if an error was requested
		bool tryload = (*error)?true:false;
		*error = 0;
		Bit8u drive;
		FILE *tmpfile;
		char fullname[DOS_PATHLENGTH];

		localDrive* ldp=0;
		if (!DOS_MakeName(const_cast<char*>(filename),fullname,&drive)) return NULL;

		try {		
			ldp=dynamic_cast<localDrive*>(Drives[drive]);
			if(!ldp) return NULL;

			tmpfile = ldp->GetSystemFilePtr(fullname, "rb");
			if(tmpfile == NULL) {
				if (!tryload) *error=1;
				return NULL;
			}

			// get file size
			fseek(tmpfile,0L, SEEK_END);
			*ksize = (ftell(tmpfile) / 1024);
			*bsize = ftell(tmpfile);
			fclose(tmpfile);

			tmpfile = ldp->GetSystemFilePtr(fullname, "rb+");
			if(tmpfile == NULL) {
//				if (!tryload) *error=2;
//				return NULL;
				WriteOut(MSG_Get("PROGRAM_BOOT_WRITE_PROTECTED"));
				tmpfile = ldp->GetSystemFilePtr(fullname, "rb");
				if(tmpfile == NULL) {
					if (!tryload) *error=1;
					return NULL;
				}
			}

			return tmpfile;
		}
		catch(...) {
			return NULL;
		}
	}
   
	FILE *getFSFile(char const * filename, Bit32u *ksize, Bit32u *bsize,bool tryload=false) {
		Bit8u error = tryload?1:0;
		FILE* tmpfile = getFSFile_mounted(filename,ksize,bsize,&error);
		if(tmpfile) return tmpfile;
		//File not found on mounted filesystem. Try regular filesystem
		std::string filename_s(filename);
		Cross::ResolveHomedir(filename_s);
		tmpfile = fopen_wrap(filename_s.c_str(),"rb+");
		if(!tmpfile) {
			if( (tmpfile = fopen_wrap(filename_s.c_str(),"rb")) ) {
				//File exists; So can't be opened in correct mode => error 2
//				fclose(tmpfile);
//				if(tryload) error = 2;
				WriteOut(MSG_Get("PROGRAM_BOOT_WRITE_PROTECTED"));
				fseek(tmpfile,0L, SEEK_END);
				*ksize = (ftell(tmpfile) / 1024);
				*bsize = ftell(tmpfile);
				return tmpfile;
			}
			// Give the delayed errormessages from the mounted variant (or from above)
			if(error == 1) WriteOut(MSG_Get("PROGRAM_BOOT_NOT_EXIST"));
			if(error == 2) WriteOut(MSG_Get("PROGRAM_BOOT_NOT_OPEN"));
			return NULL;
		}
		fseek(tmpfile,0L, SEEK_END);
		*ksize = (ftell(tmpfile) / 1024);
		*bsize = ftell(tmpfile);
		return tmpfile;
	}

	void printError(void) {
		WriteOut(MSG_Get("PROGRAM_BOOT_PRINT_ERROR"));
	}

	void disable_umb_ems_xms(void) {
		Section* dos_sec = control->GetSection("dos");
		dos_sec->ExecuteDestroy(false);
		char test[20];
		strcpy(test,"umb=false");
		dos_sec->HandleInputline(test);
		strcpy(test,"xms=false");
		dos_sec->HandleInputline(test);
		strcpy(test,"ems=false");
		dos_sec->HandleInputline(test);
		dos_sec->ExecuteInit(false);
     }

public:
   
	void Run(void) {
		//Hack To allow long commandlines
		ChangeToLongCmd();
		/* In secure mode don't allow people to boot stuff. 
		 * They might try to corrupt the data on it */
		if(control->SecureMode()) {
			WriteOut(MSG_Get("PROGRAM_CONFIG_SECURE_DISALLOW"));
			return;
		}

		FILE *usefile_1=NULL;
		FILE *usefile_2=NULL;
		Bitu i=0; 
		Bit32u floppysize=0;
		Bit32u rombytesize_1=0;
		Bit32u rombytesize_2=0;
		Bit8u drive = 'A';
		std::string cart_cmd="";

		if(!cmd->GetCount()) {
			printError();
			return;
		}
		while(i<cmd->GetCount()) {
			if(cmd->FindCommand(i+1, temp_line)) {
				if((temp_line == "-l") || (temp_line == "-L")) {
					/* Specifying drive... next argument then is the drive */
					i++;
					if(cmd->FindCommand(i+1, temp_line)) {
						drive=toupper(temp_line[0]);
						if ((drive != 'A') && (drive != 'C') && (drive != 'D')) {
							printError();
							return;
						}

					} else {
						printError();
						return;
					}
					i++;
					continue;
				}

				if((temp_line == "-e") || (temp_line == "-E")) {
					/* Command mode for PCJr cartridges */
					i++;
					if(cmd->FindCommand(i + 1, temp_line)) {
						for(size_t ct = 0;ct < temp_line.size();ct++) temp_line[ct] = toupper(temp_line[ct]);
						cart_cmd = temp_line;
					} else {
						printError();
						return;
					}
					i++;
					continue;
				}
				
				if ( i >= MAX_SWAPPABLE_DISKS ) {
					return; //TODO give a warning.
				}
				WriteOut(MSG_Get("PROGRAM_BOOT_IMAGE_OPEN"), temp_line.c_str());
				Bit32u rombytesize;
				FILE *usefile = getFSFile(temp_line.c_str(), &floppysize, &rombytesize);
				if(usefile != NULL) {
					diskSwap[i].reset(new imageDisk(usefile, temp_line.c_str(), floppysize, false));
					if (usefile_1==NULL) {
						usefile_1=usefile;
						rombytesize_1=rombytesize;
					} else {
						usefile_2=usefile;
						rombytesize_2=rombytesize;
					}
				} else {
					WriteOut(MSG_Get("PROGRAM_BOOT_IMAGE_NOT_OPEN"), temp_line.c_str());
					return;
				}

			}
			i++;
		}

		swapInDisks(0);

		if (!imageDiskList[drive - 'A']) {
			WriteOut(MSG_Get("PROGRAM_BOOT_UNABLE"), drive);
			return;
		}

		bootSector bootarea;
		imageDiskList[drive - 'A']->Read_Sector(0, 0, 1, (Bit8u *)&bootarea);
		if ((bootarea.rawdata[0]==0x50) && (bootarea.rawdata[1]==0x43) && (bootarea.rawdata[2]==0x6a) && (bootarea.rawdata[3]==0x72)) {
			if (machine!=MCH_PCJR) WriteOut(MSG_Get("PROGRAM_BOOT_CART_WO_PCJR"));
			else {
				Bit8u rombuf[65536];
				Bits cfound_at=-1;
				if (cart_cmd!="") {
					/* read cartridge data into buffer */
					fseek(usefile_1,0x200L, SEEK_SET);
					fread(rombuf, 1, rombytesize_1-0x200, usefile_1);

					char cmdlist[1024];
					cmdlist[0]=0;
					Bitu ct=6;
					Bits clen=rombuf[ct];
					char buf[257];
					if (cart_cmd=="?") {
						while (clen!=0) {
							strncpy(buf,(char*)&rombuf[ct+1],clen);
							buf[clen]=0;
							upcase(buf);
							strcat(cmdlist," ");
							strcat(cmdlist,buf);
							ct+=1+clen+3;
							if (ct>sizeof(cmdlist)) break;
							clen=rombuf[ct];
						}
						if (ct>6) {
							WriteOut(MSG_Get("PROGRAM_BOOT_CART_LIST_CMDS"),cmdlist);
						} else {
							WriteOut(MSG_Get("PROGRAM_BOOT_CART_NO_CMDS"));
						}
						for (auto &disk : diskSwap)
							disk.reset();
						//fclose(usefile_1); //delete diskSwap closes the file
						return;
					} else {
						while (clen!=0) {
							strncpy(buf,(char*)&rombuf[ct+1],clen);
							buf[clen]=0;
							upcase(buf);
							strcat(cmdlist," ");
							strcat(cmdlist,buf);
							ct+=1+clen;

							if (cart_cmd==buf) {
								cfound_at=ct;
								break;
							}

							ct+=3;
							if (ct>sizeof(cmdlist)) break;
							clen=rombuf[ct];
						}
						if (cfound_at<=0) {
							if (ct>6) {
								WriteOut(MSG_Get("PROGRAM_BOOT_CART_LIST_CMDS"),cmdlist);
							} else {
								WriteOut(MSG_Get("PROGRAM_BOOT_CART_NO_CMDS"));
							}
							for (auto &disk : diskSwap)
								disk.reset();
							//fclose(usefile_1); //Delete diskSwap closes the file
							return;
						}
					}
				}

				disable_umb_ems_xms();
				void PreparePCJRCartRom(void);
				PreparePCJRCartRom();

				if (usefile_1==NULL) return;

				Bit32u sz1,sz2;
				FILE *tfile = getFSFile("system.rom", &sz1, &sz2, true);
				if (tfile!=NULL) {
					fseek(tfile, 0x3000L, SEEK_SET);
					Bit32u drd=(Bit32u)fread(rombuf, 1, 0xb000, tfile);
					if (drd==0xb000) {
						for(i=0;i<0xb000;i++) phys_writeb(0xf3000+i,rombuf[i]);
					}
					fclose(tfile);
				}

				if (usefile_2!=NULL) {
					fseek(usefile_2, 0x0L, SEEK_SET);
					fread(rombuf, 1, 0x200, usefile_2);
					PhysPt romseg_pt=host_readw(&rombuf[0x1ce])<<4;

					/* read cartridge data into buffer */
					fseek(usefile_2, 0x200L, SEEK_SET);
					fread(rombuf, 1, rombytesize_2-0x200, usefile_2);
					//fclose(usefile_2); //usefile_2 is in diskSwap structure which should be deleted to close the file

					/* write cartridge data into ROM */
					for(i=0;i<rombytesize_2-0x200;i++) phys_writeb(romseg_pt+i,rombuf[i]);
				}

				fseek(usefile_1, 0x0L, SEEK_SET);
				fread(rombuf, 1, 0x200, usefile_1);
				Bit16u romseg=host_readw(&rombuf[0x1ce]);

				/* read cartridge data into buffer */
				fseek(usefile_1,0x200L, SEEK_SET);
				fread(rombuf, 1, rombytesize_1-0x200, usefile_1);
				//fclose(usefile_1); //usefile_1 is in diskSwap structure which should be deleted to close the file

				/* write cartridge data into ROM */
				for(i=0;i<rombytesize_1-0x200;i++) phys_writeb((romseg<<4)+i,rombuf[i]);

				//Close cardridges
				for (auto &disk : diskSwap)
					disk.reset();

				if (cart_cmd=="") {
					Bit32u old_int18=mem_readd(0x60);
					/* run cartridge setup */
					SegSet16(ds,romseg);
					SegSet16(es,romseg);
					SegSet16(ss,0x8000);
					reg_esp=0xfffe;
					CALLBACK_RunRealFar(romseg,0x0003);

					Bit32u new_int18=mem_readd(0x60);
					if (old_int18!=new_int18) {
						/* boot cartridge (int18) */
						SegSet16(cs,RealSeg(new_int18));
						reg_ip = RealOff(new_int18);
					} 
				} else {
					if (cfound_at>0) {
						/* run cartridge setup */
						SegSet16(ds,dos.psp());
						SegSet16(es,dos.psp());
						CALLBACK_RunRealFar(romseg,cfound_at);
					}
				}
			}
		} else {
			disable_umb_ems_xms();
			void RemoveEMSPageFrame(void);
			RemoveEMSPageFrame();
			WriteOut(MSG_Get("PROGRAM_BOOT_BOOT"), drive);
			for(i=0;i<512;i++) real_writeb(0, 0x7c00 + i, bootarea.rawdata[i]);

			/* create appearance of floppy drive DMA usage (Demon's Forge) */
			if (!IS_TANDY_ARCH && floppysize!=0) GetDMAChannel(2)->tcount=true;

			/* revector some dos-allocated interrupts */
			real_writed(0,0x01*4,0xf000ff53);
			real_writed(0,0x03*4,0xf000ff53);

			SegSet16(cs, 0);
			reg_ip = 0x7c00;
			SegSet16(ds, 0);
			SegSet16(es, 0);
			/* set up stack at a safe place */
			SegSet16(ss, 0x7000);
			reg_esp = 0x100;
			reg_esi = 0;
			reg_ecx = 1;
			reg_ebp = 0;
			reg_eax = 0;
			reg_edx = 0; //Head 0 drive 0
			reg_ebx= 0x7c00; //Real code probably uses bx to load the image
		}
	}
};

static void BOOT_ProgramStart(Program * * make) {
	*make=new BOOT;
}


class LOADROM : public Program {
public:
	void Run(void) {
		if (!(cmd->FindCommand(1, temp_line))) {
			WriteOut(MSG_Get("PROGRAM_LOADROM_SPECIFY_FILE"));
			return;
		}

		Bit8u drive;
		char fullname[DOS_PATHLENGTH];
		localDrive* ldp=0;
		if (!DOS_MakeName((char *)temp_line.c_str(),fullname,&drive)) return;

		try {
			/* try to read ROM file into buffer */
			ldp=dynamic_cast<localDrive*>(Drives[drive]);
			if(!ldp) return;

			FILE *tmpfile = ldp->GetSystemFilePtr(fullname, "rb");
			if(tmpfile == NULL) {
				WriteOut(MSG_Get("PROGRAM_LOADROM_CANT_OPEN"));
				return;
			}
			fseek(tmpfile, 0L, SEEK_END);
			if (ftell(tmpfile)>0x8000) {
				WriteOut(MSG_Get("PROGRAM_LOADROM_TOO_LARGE"));
				fclose(tmpfile);
				return;
			}
			fseek(tmpfile, 0L, SEEK_SET);
			Bit8u rom_buffer[0x8000];
			Bitu data_read = fread(rom_buffer, 1, 0x8000, tmpfile);
			fclose(tmpfile);

			/* try to identify ROM type */
			PhysPt rom_base = 0;
			if (data_read >= 0x4000 && rom_buffer[0] == 0x55 && rom_buffer[1] == 0xaa &&
				(rom_buffer[3] & 0xfc) == 0xe8 && strncmp((char*)(&rom_buffer[0x1e]), "IBM", 3) == 0) {

				if (!IS_EGAVGA_ARCH) {
					WriteOut(MSG_Get("PROGRAM_LOADROM_INCOMPATIBLE"));
					return;
				}
				rom_base = PhysMake(0xc000, 0); // video BIOS
			}
			else if (data_read == 0x8000 && rom_buffer[0] == 0xe9 && rom_buffer[1] == 0x8f &&
				rom_buffer[2] == 0x7e && strncmp((char*)(&rom_buffer[0x4cd4]), "IBM", 3) == 0) {

				rom_base = PhysMake(0xf600, 0); // BASIC
			}

			if (rom_base) {
				/* write buffer into ROM */
				for (Bitu i=0; i<data_read; i++) phys_writeb(rom_base + i, rom_buffer[i]);

				if (rom_base == 0xc0000) {
					/* initialize video BIOS */
					phys_writeb(PhysMake(0xf000, 0xf065), 0xcf);
					reg_flags &= ~FLAG_IF;
					CALLBACK_RunRealFar(0xc000, 0x0003);
					LOG_MSG("Video BIOS ROM loaded and initialized.");
				}
				else WriteOut(MSG_Get("PROGRAM_LOADROM_BASIC_LOADED"));
			}
			else WriteOut(MSG_Get("PROGRAM_LOADROM_UNRECOGNIZED"));
		}
		catch(...) {
			return;
		}
	}
};

static void LOADROM_ProgramStart(Program * * make) {
	*make=new LOADROM;
}

#if C_DEBUG
class BIOSTEST : public Program {
public:
	void Run(void) {
		if (!(cmd->FindCommand(1, temp_line))) {
			WriteOut("Must specify BIOS file to load.\n");
			return;
		}

		Bit8u drive;
		char fullname[DOS_PATHLENGTH];
		localDrive* ldp = 0;
		if (!DOS_MakeName((char *)temp_line.c_str(), fullname, &drive)) return;

		try {
			/* try to read ROM file into buffer */
			ldp = dynamic_cast<localDrive*>(Drives[drive]);
			if (!ldp) return;

			FILE *tmpfile = ldp->GetSystemFilePtr(fullname, "rb");
			if (tmpfile == NULL) {
				WriteOut("Can't open a file");
				return;
			}
			fseek(tmpfile, 0L, SEEK_END);
			if (ftell(tmpfile) > 64 * 1024) {
				WriteOut("BIOS File too large");
				fclose(tmpfile);
				return;
			}
			fseek(tmpfile, 0L, SEEK_SET);
			Bit8u buffer[64*1024];
			Bitu data_read = fread(buffer, 1, sizeof( buffer), tmpfile);
			fclose(tmpfile);

			Bit32u rom_base = PhysMake(0xf000, 0); // override regular dosbox bios
			/* write buffer into ROM */
			for (Bitu i = 0; i < data_read; i++) phys_writeb(rom_base + i, buffer[i]);

			//Start executing this bios
			memset(&cpu_regs, 0, sizeof(cpu_regs));
			memset(&Segs, 0, sizeof(Segs));

			
			SegSet16(cs, 0xf000);
			reg_eip = 0xfff0;
		}
		catch (...) {
			return;
		}
	}
};

static void BIOSTEST_ProgramStart(Program * * make) {
	*make = new BIOSTEST;
}

#endif

// LOADFIX

class LOADFIX : public Program {
public:
	void Run(void);
};

void LOADFIX::Run(void) 
{
	Bit16u commandNr = 1;
	Bit16u kb = 64;
	if (cmd->FindCommand(commandNr, temp_line)) {
		if (temp_line[0] == '-') {
			const auto ch = std::toupper(temp_line[1]);
			if ((ch == 'D') || (ch == 'F')) {
				// Deallocate all
				DOS_FreeProcessMemory(0x40);
				WriteOut(MSG_Get("PROGRAM_LOADFIX_DEALLOCALL"),kb);
				return;
			} else {
				// Set mem amount to allocate
				kb = atoi(temp_line.c_str()+1);
				if (kb==0) kb=64;
				commandNr++;
			}
		}
	}
	// Allocate Memory
	Bit16u segment;
	Bit16u blocks = kb*1024/16;
	if (DOS_AllocateMemory(&segment,&blocks)) {
		DOS_MCB mcb((Bit16u)(segment-1));
		mcb.SetPSPSeg(0x40);			// use fake segment
		WriteOut(MSG_Get("PROGRAM_LOADFIX_ALLOC"),kb);
		// Prepare commandline...
		if (cmd->FindCommand(commandNr++,temp_line)) {
			// get Filename
			char filename[128];
			safe_strncpy(filename,temp_line.c_str(),128);
			// Setup commandline
			bool ok;
			char args[256];
			args[0] = 0;
			do {
				ok = cmd->FindCommand(commandNr++,temp_line);
				if(sizeof(args)-strlen(args)-1 < temp_line.length()+1)
					break;
				strcat(args,temp_line.c_str());
				strcat(args," ");
			} while (ok);			
			// Use shell to start program
			DOS_Shell shell;
			shell.Execute(filename,args);
			DOS_FreeMemory(segment);		
			WriteOut(MSG_Get("PROGRAM_LOADFIX_DEALLOC"),kb);
		}
	} else {
		WriteOut(MSG_Get("PROGRAM_LOADFIX_ERROR"),kb);	
	}
}

static void LOADFIX_ProgramStart(Program * * make) {
	*make=new LOADFIX;
}

// RESCAN

class RESCAN : public Program {
public:
	void Run(void);
};

void RESCAN::Run(void) 
{
	bool all = false;
	
	Bit8u drive = DOS_GetDefaultDrive();
	
	if(cmd->FindCommand(1,temp_line)) {
		//-A -All /A /All
		if (temp_line.size() >= 2
			&& (temp_line[0] == '-' ||
			    temp_line[0] == '/')
			&& (temp_line[1] == 'a' ||
			    temp_line[1] == 'A') ) {
	 		all = true;
		}
		else if(temp_line.size() == 2 && temp_line[1] == ':') {
			lowcase(temp_line);
			drive  = temp_line[0] - 'a';
		}
	}
	// Get current drive
	if (all) {
		for(Bitu i =0; i<DOS_DRIVES;i++) {
			if (Drives[i]) Drives[i]->EmptyCache();
		}
		WriteOut(MSG_Get("PROGRAM_RESCAN_SUCCESS"));
	} else {
		if (drive < DOS_DRIVES && Drives[drive]) {
			Drives[drive]->EmptyCache();
			WriteOut(MSG_Get("PROGRAM_RESCAN_SUCCESS"));
		}
	}
}

static void RESCAN_ProgramStart(Program * * make) {
	*make=new RESCAN;
}

class INTRO : public Program {
public:
	void DisplayMount(void) {
		/* Basic mounting has a version for each operating system.
		 * This is done this way so both messages appear in the language file*/
		WriteOut(MSG_Get("PROGRAM_INTRO_MOUNT_START"));
#if (WIN32)
		WriteOut(MSG_Get("PROGRAM_INTRO_MOUNT_WINDOWS"));
#else			
		WriteOut(MSG_Get("PROGRAM_INTRO_MOUNT_OTHER"));
#endif
		WriteOut(MSG_Get("PROGRAM_INTRO_MOUNT_END"));
	}

	void Run(void) {
		/* Only run if called from the first shell (Xcom TFTD runs any intro file in the path) */
		if(DOS_PSP(dos.psp()).GetParent() != DOS_PSP(DOS_PSP(dos.psp()).GetParent()).GetParent()) return;
		if(cmd->FindExist("cdrom",false)) {
			WriteOut(MSG_Get("PROGRAM_INTRO_CDROM"));
			return;
		}
		if(cmd->FindExist("mount",false)) {
			WriteOut("\033[2J");//Clear screen before printing
			DisplayMount();
			return;
		}
		if(cmd->FindExist("special",false)) {
			WriteOut(MSG_Get("PROGRAM_INTRO_SPECIAL"));
			return;
		}
		/* Default action is to show all pages */
		WriteOut(MSG_Get("PROGRAM_INTRO"));
		Bit8u c;Bit16u n=1;
		DOS_ReadFile (STDIN,&c,&n);
		DisplayMount();
		DOS_ReadFile (STDIN,&c,&n);
		WriteOut(MSG_Get("PROGRAM_INTRO_CDROM"));
		DOS_ReadFile (STDIN,&c,&n);
		WriteOut(MSG_Get("PROGRAM_INTRO_SPECIAL"));
	}
};

static void INTRO_ProgramStart(Program * * make) {
	*make=new INTRO;
}

class IMGMOUNT : public Program {
public:
	void Run(void) {
		//Hack To allow long commandlines
		ChangeToLongCmd();
		/* In secure mode don't allow people to change imgmount points. 
		 * Neither mount nor unmount */
		if(control->SecureMode()) {
			WriteOut(MSG_Get("PROGRAM_CONFIG_SECURE_DISALLOW"));
			return;
		}

		char drive;
		std::string label;
		std::vector<std::string> paths;
		std::string umount;
		/* Check for unmounting */
		if (cmd->FindString("-u",umount,false)) {
			WriteOut(UnmountHelper(umount[0]), toupper(umount[0]));
			return;
		}


		std::string type   = "hdd";
		std::string fstype = "fat";
		cmd->FindString("-t",type,true);
		cmd->FindString("-fs",fstype,true);
		if(type == "cdrom") type = "iso"; //Tiny hack for people who like to type -t cdrom

		//Check type and exit early.
		if (type != "floppy" && type != "hdd" && type != "iso") {
			WriteOut(MSG_Get("PROGRAM_IMGMOUNT_TYPE_UNSUPPORTED"),type.c_str());
			return;
		}

		Bit16u sizes[4] = {0};
		bool imgsizedetect = false;
		
		std::string str_size = "";
		Bit8u mediaid = 0xF8;

		if (type == "floppy") {
			mediaid = 0xF0;		
		} else if (type == "iso") {
			//str_size="2048,1,65535,0";	// ignored, see drive_iso.cpp (AllocationInfo)
			mediaid = 0xF8;		
			fstype = "iso";
		}

		cmd->FindString("-size",str_size,true);
		if ((type=="hdd") && (str_size.size()==0)) {
			imgsizedetect = true;
		} else {
			char number[21] = { 0 };const char * scan = str_size.c_str();
			Bitu index = 0;Bitu count = 0;
			/* Parse the str_size string */
			while (*scan && index < 20 && count < 4) {
				if (*scan==',') {
					number[index] = 0;
					sizes[count++] = atoi(number);
					index = 0;
				} else number[index++] = *scan;
				scan++;
			}
			if (count < 4) {
				number[index] = 0; //always goes correct as index is max 20 at this point.
				sizes[count] = atoi(number);
			}
		}

		if(fstype=="fat" || fstype=="iso") {
			// get the drive letter
			if (!cmd->FindCommand(1,temp_line) || (temp_line.size() > 2) || ((temp_line.size()>1) && (temp_line[1]!=':'))) {
				WriteOut_NoParsing(MSG_Get("PROGRAM_IMGMOUNT_SPECIFY_DRIVE"));
				return;
			}
			int i_drive = toupper(temp_line[0]);
			if (!isalpha(i_drive) || (i_drive - 'A') >= DOS_DRIVES || (i_drive - 'A') <0) {
				WriteOut_NoParsing(MSG_Get("PROGRAM_IMGMOUNT_SPECIFY_DRIVE"));
				return;
			}
			drive = static_cast<char>(i_drive);
		} else if (fstype=="none") {
			cmd->FindCommand(1,temp_line);
			if ((temp_line.size() > 1) || (!isdigit(temp_line[0]))) {
				WriteOut_NoParsing(MSG_Get("PROGRAM_IMGMOUNT_SPECIFY2"));
				return;
			}
			drive = temp_line[0];
			if ((drive<'0') || (drive>=(MAX_DISK_IMAGES+'0'))) {
				WriteOut_NoParsing(MSG_Get("PROGRAM_IMGMOUNT_SPECIFY2"));
				return;
			}
		} else {
			WriteOut(MSG_Get("PROGRAM_IMGMOUNT_FORMAT_UNSUPPORTED"),fstype.c_str());
			return;
		}
		
		// find all file parameters, assuming that all option parameters have been removed
		while(cmd->FindCommand((unsigned int)(paths.size() + 2), temp_line) && temp_line.size()) {
			
			struct stat test;
			if (stat(temp_line.c_str(),&test)) {
				//See if it works if the ~ are written out
				std::string homedir(temp_line);
				Cross::ResolveHomedir(homedir);
				if(!stat(homedir.c_str(),&test)) {
					temp_line = homedir;
				} else {
					// convert dosbox filename to system filename
					char fullname[CROSS_LEN];
					char tmp[CROSS_LEN];
					safe_strncpy(tmp, temp_line.c_str(), CROSS_LEN);

					Bit8u dummy;
					if (!DOS_MakeName(tmp, fullname, &dummy) || strncmp(Drives[dummy]->GetInfo(),"local directory",15)) {
						WriteOut(MSG_Get("PROGRAM_IMGMOUNT_NON_LOCAL_DRIVE"));
						return;
					}

					localDrive *ldp = dynamic_cast<localDrive*>(Drives[dummy]);
					if (ldp==NULL) {
						WriteOut(MSG_Get("PROGRAM_IMGMOUNT_FILE_NOT_FOUND"));
						return;
					}
					ldp->GetSystemFilename(tmp, fullname);
					temp_line = tmp;

					if (stat(temp_line.c_str(),&test)) {
						WriteOut(MSG_Get("PROGRAM_IMGMOUNT_FILE_NOT_FOUND"));
						return;
					}
				}
			}
			if (S_ISDIR(test.st_mode)) {
				WriteOut(MSG_Get("PROGRAM_IMGMOUNT_MOUNT"));
				return;
			}
			paths.push_back(temp_line);
		}
		if (paths.size() == 0) {
			WriteOut(MSG_Get("PROGRAM_IMGMOUNT_SPECIFY_FILE"));
			return;	
		}
		if (paths.size() == 1)
			temp_line = paths[0];

		if(fstype=="fat") {
			if (imgsizedetect) {
				FILE * diskfile = fopen_wrap(temp_line.c_str(), "rb+");
				if (!diskfile) {
					WriteOut(MSG_Get("PROGRAM_IMGMOUNT_INVALID_IMAGE"));
					return;
				}
				fseek(diskfile, 0L, SEEK_END);
				Bit32u fcsize = (Bit32u)(ftell(diskfile) / 512L);
				Bit8u buf[512];
				fseek(diskfile, 0L, SEEK_SET);
				if (fread(buf,sizeof(Bit8u),512,diskfile)<512) {
					fclose(diskfile);
					WriteOut(MSG_Get("PROGRAM_IMGMOUNT_INVALID_IMAGE"));
					return;
				}
				fclose(diskfile);
				if ((buf[510]!=0x55) || (buf[511]!=0xaa)) {
					WriteOut(MSG_Get("PROGRAM_IMGMOUNT_INVALID_GEOMETRY"));
					return;
				}
				Bitu sectors=(Bitu)(fcsize/(16*63));
				if (sectors*16*63!=fcsize) {
					WriteOut(MSG_Get("PROGRAM_IMGMOUNT_INVALID_GEOMETRY"));
					return;
				}
				sizes[0]=512;	sizes[1]=63;	sizes[2]=16;	sizes[3]=sectors;

				LOG_MSG("autosized image file: %d:%d:%d:%d",sizes[0],sizes[1],sizes[2],sizes[3]);
			}

			if (Drives[drive - 'A']) {
				WriteOut(MSG_Get("PROGRAM_IMGMOUNT_ALREADY_MOUNTED"));
				return;
			}

			std::vector<DOS_Drive*> imgDisks;
			std::vector<std::string>::size_type i;
			std::vector<DOS_Drive*>::size_type ct;
			
			for (i = 0; i < paths.size(); i++) {
				DOS_Drive* newDrive = new fatDrive(paths[i].c_str(),sizes[0],sizes[1],sizes[2],sizes[3],0);
				imgDisks.push_back(newDrive);
				if(!(dynamic_cast<fatDrive*>(newDrive))->created_successfully) {
					WriteOut(MSG_Get("PROGRAM_IMGMOUNT_CANT_CREATE"));
					for(ct = 0; ct < imgDisks.size(); ct++) {
						delete imgDisks[ct];
					}
					return;
				}
			}

			// Update DriveManager
			for(ct = 0; ct < imgDisks.size(); ct++) {
				DriveManager::AppendDisk(drive - 'A', imgDisks[ct]);
			}
			DriveManager::InitializeDrive(drive - 'A');

			// Set the correct media byte in the table 
			mem_writeb(Real2Phys(dos.tables.mediaid) + (drive - 'A') * 9, mediaid);
			
			/* Command uses dta so set it to our internal dta */
			RealPt save_dta = dos.dta();
			dos.dta(dos.tables.tempdta);

			for(ct = 0; ct < imgDisks.size(); ct++) {
				DriveManager::CycleDisks(drive - 'A', (ct == (imgDisks.size() - 1)));

				char root[7] = {drive,':','\\','*','.','*',0};
				DOS_FindFirst(root, DOS_ATTR_VOLUME); // force obtaining the label and saving it in dirCache
			}
			dos.dta(save_dta);

			std::string tmp(paths[0]);
			for (i = 1; i < paths.size(); i++) {
				tmp += "; " + paths[i];
			}
			WriteOut(MSG_Get("PROGRAM_MOUNT_STATUS_2"), drive, tmp.c_str());

			if (paths.size() == 1) {
				auto *newdrive = static_cast<fatDrive*>(imgDisks[0]);
				if ('A' <= drive && drive <= 'D' && !(newdrive->loadedDisk->hardDrive)) {
					const size_t idx = drive - 'A';
					imageDiskList[idx] = newdrive->loadedDisk;
					updateDPT();
				}
			}
		} else if (fstype=="iso") {

			if (Drives[drive - 'A']) {
				WriteOut(MSG_Get("PROGRAM_IMGMOUNT_ALREADY_MOUNTED"));
				return;
			}

			// create new drives for all images
			std::vector<DOS_Drive*> isoDisks;
			std::vector<std::string>::size_type i;
			std::vector<DOS_Drive*>::size_type ct;
			for (i = 0; i < paths.size(); i++) {
				int error = -1;
				DOS_Drive* newDrive = new isoDrive(drive, paths[i].c_str(), mediaid, error);
				isoDisks.push_back(newDrive);
				switch (error) {
					case 0  :	break;
					case 1  :	WriteOut(MSG_Get("MSCDEX_ERROR_MULTIPLE_CDROMS"));	break;
					case 2  :	WriteOut(MSG_Get("MSCDEX_ERROR_NOT_SUPPORTED"));	break;
					case 3  :	WriteOut(MSG_Get("MSCDEX_ERROR_OPEN"));				break;
					case 4  :	WriteOut(MSG_Get("MSCDEX_TOO_MANY_DRIVES"));		break;
					case 5  :	WriteOut(MSG_Get("MSCDEX_LIMITED_SUPPORT"));		break;
					case 6  :	WriteOut(MSG_Get("MSCDEX_INVALID_FILEFORMAT"));		break;
					default :	WriteOut(MSG_Get("MSCDEX_UNKNOWN_ERROR"));			break;
				}
				// error: clean up and leave
				if (error) {
					for(ct = 0; ct < isoDisks.size(); ct++) {
						delete isoDisks[ct];
					}
					return;
				}
			}
			// Update DriveManager
			for(ct = 0; ct < isoDisks.size(); ct++) {
				DriveManager::AppendDisk(drive - 'A', isoDisks[ct]);
			}
			DriveManager::InitializeDrive(drive - 'A');
			
			// Set the correct media byte in the table 
			mem_writeb(Real2Phys(dos.tables.mediaid) + (drive - 'A') * 9, mediaid);
			
			// Print status message (success)
			WriteOut(MSG_Get("MSCDEX_SUCCESS"));
			std::string tmp(paths[0]);
			for (i = 1; i < paths.size(); i++) {
				tmp += "; " + paths[i];
			}
			WriteOut(MSG_Get("PROGRAM_MOUNT_STATUS_2"), drive, tmp.c_str());

		} else if (fstype == "none") {
			FILE *newDisk = fopen_wrap(temp_line.c_str(), "rb+");
			if (!newDisk) {
				WriteOut(MSG_Get("PROGRAM_IMGMOUNT_INVALID_IMAGE"));
				return;
			}
			fseek(newDisk,0L, SEEK_END);
			Bit32u imagesize = (ftell(newDisk) / 1024);
			const bool hdd = (imagesize > 2880);
			//Seems to make sense to require a valid geometry..
			if (hdd && sizes[0] == 0 && sizes[1] == 0 && sizes[2] == 0 && sizes[3] == 0) {
				fclose(newDisk);
				WriteOut(MSG_Get("PROGRAM_IMGMOUNT_SPECIFY_GEOMETRY"));
				return;
			}

			imageDisk * newImage = new imageDisk(newDisk, temp_line.c_str(), imagesize, hdd);

			if (hdd) newImage->Set_Geometry(sizes[2],sizes[3],sizes[1],sizes[0]);
			imageDiskList[drive - '0'].reset(newImage);
			updateDPT();
			WriteOut(MSG_Get("PROGRAM_IMGMOUNT_MOUNT_NUMBER"),drive - '0',temp_line.c_str());
		}

		// check if volume label is given. be careful for cdrom
		//if (cmd->FindString("-label",label,true)) newdrive->dirCache.SetLabel(label.c_str());
		return;
	}
};

void IMGMOUNT_ProgramStart(Program * * make) {
	*make=new IMGMOUNT;
}


Bitu DOS_SwitchKeyboardLayout(const char* new_layout, Bit32s& tried_cp);
Bitu DOS_LoadKeyboardLayout(const char * layoutname, Bit32s codepage, const char * codepagefile);
const char* DOS_GetLoadedLayout(void);

class KEYB : public Program {
public:
	void Run(void);
};

void KEYB::Run(void) {
	if (cmd->FindCommand(1,temp_line)) {
		if (cmd->FindString("?",temp_line,false)) {
			WriteOut(MSG_Get("PROGRAM_KEYB_SHOWHELP"));
		} else {
			/* first parameter is layout ID */
			Bitu keyb_error=0;
			std::string cp_string;
			Bit32s tried_cp = -1;
			if (cmd->FindCommand(2,cp_string)) {
				/* second parameter is codepage number */
				tried_cp=atoi(cp_string.c_str());
				char cp_file_name[256];
				if (cmd->FindCommand(3,cp_string)) {
					/* third parameter is codepage file */
					strcpy(cp_file_name, cp_string.c_str());
				} else {
					/* no codepage file specified, use automatic selection */
					strcpy(cp_file_name, "auto");
				}

				keyb_error=DOS_LoadKeyboardLayout(temp_line.c_str(), tried_cp, cp_file_name);
			} else {
				keyb_error=DOS_SwitchKeyboardLayout(temp_line.c_str(), tried_cp);
			}
			switch (keyb_error) {
				case KEYB_NOERROR:
					WriteOut(MSG_Get("PROGRAM_KEYB_NOERROR"),temp_line.c_str(),dos.loaded_codepage);
					break;
				case KEYB_FILENOTFOUND:
					WriteOut(MSG_Get("PROGRAM_KEYB_FILENOTFOUND"),temp_line.c_str());
					WriteOut(MSG_Get("PROGRAM_KEYB_SHOWHELP"));
					break;
				case KEYB_INVALIDFILE:
					WriteOut(MSG_Get("PROGRAM_KEYB_INVALIDFILE"),temp_line.c_str());
					break;
				case KEYB_LAYOUTNOTFOUND:
					WriteOut(MSG_Get("PROGRAM_KEYB_LAYOUTNOTFOUND"),temp_line.c_str(),tried_cp);
					break;
				case KEYB_INVALIDCPFILE:
					WriteOut(MSG_Get("PROGRAM_KEYB_INVCPFILE"),temp_line.c_str());
					WriteOut(MSG_Get("PROGRAM_KEYB_SHOWHELP"));
					break;
				default:
					LOG(LOG_DOSMISC,LOG_ERROR)("KEYB:Invalid returncode %x",keyb_error);
					break;
			}
		}
	} else {
		/* no parameter in the command line, just output codepage info and possibly loaded layout ID */
		const char* layout_name = DOS_GetLoadedLayout();
		if (layout_name==NULL) {
			WriteOut(MSG_Get("PROGRAM_KEYB_INFO"),dos.loaded_codepage);
		} else {
			WriteOut(MSG_Get("PROGRAM_KEYB_INFO_LAYOUT"),dos.loaded_codepage,layout_name);
		}
	}
}

static void KEYB_ProgramStart(Program * * make) {
	*make=new KEYB;
}


void DOS_SetupPrograms(void) {
	/*Add Messages */

	MSG_Add("PROGRAM_MOUNT_CDROMS_FOUND","CDROMs found: %d\n");
	MSG_Add("PROGRAM_MOUNT_STATUS_FORMAT","%-5s  %-58s %-12s\n");
	MSG_Add("PROGRAM_MOUNT_STATUS_2","Drive %c is mounted as %s\n");
	MSG_Add("PROGRAM_MOUNT_STATUS_1","The currently mounted drives are:\n");
	MSG_Add("PROGRAM_MOUNT_ERROR_1","Directory %s doesn't exist.\n");
	MSG_Add("PROGRAM_MOUNT_ERROR_2","%s isn't a directory\n");
	MSG_Add("PROGRAM_MOUNT_ILL_TYPE","Illegal type %s\n");
	MSG_Add("PROGRAM_MOUNT_ALREADY_MOUNTED","Drive %c already mounted with %s\n");
	MSG_Add("PROGRAM_MOUNT_USAGE",
		"Usage \033[34;1mMOUNT Drive-Letter Local-Directory\033[0m\n"
		"For example: MOUNT c %s\n"
		"This makes the directory %s act as the C: drive inside DOSBox.\n"
		"The directory has to exist.\n");
	MSG_Add("PROGRAM_MOUNT_UMOUNT_NOT_MOUNTED","Drive %c isn't mounted.\n");
	MSG_Add("PROGRAM_MOUNT_UMOUNT_SUCCESS","Drive %c has successfully been removed.\n");
	MSG_Add("PROGRAM_MOUNT_UMOUNT_NO_VIRTUAL","Virtual Drives can not be unMOUNTed.\n");
	MSG_Add("PROGRAM_MOUNT_WARNING_WIN","\033[31;1mMounting c:\\ is NOT recommended. Please mount a (sub)directory next time.\033[0m\n");
	MSG_Add("PROGRAM_MOUNT_WARNING_OTHER","\033[31;1mMounting / is NOT recommended. Please mount a (sub)directory next time.\033[0m\n");
	MSG_Add("PROGRAM_MOUNT_NO_OPTION", "Warning: Ignoring unsupported option '%s'.\n");

	MSG_Add("PROGRAM_MEM_CONVEN","%10d Kb free conventional memory\n");
	MSG_Add("PROGRAM_MEM_EXTEND","%10d Kb free extended memory\n");
	MSG_Add("PROGRAM_MEM_EXPAND","%10d Kb free expanded memory\n");
	MSG_Add("PROGRAM_MEM_UPPER","%10d Kb free upper memory in %d blocks (largest UMB %d Kb)\n");

	MSG_Add("PROGRAM_LOADFIX_ALLOC","%d kb allocated.\n");
	MSG_Add("PROGRAM_LOADFIX_DEALLOC","%d kb freed.\n");
	MSG_Add("PROGRAM_LOADFIX_DEALLOCALL","Used memory freed.\n");
	MSG_Add("PROGRAM_LOADFIX_ERROR","Memory allocation error.\n");

	MSG_Add("MSCDEX_SUCCESS","MSCDEX installed.\n");
	MSG_Add("MSCDEX_ERROR_MULTIPLE_CDROMS","MSCDEX: Failure: Drive-letters of multiple CD-ROM drives have to be continuous.\n");
	MSG_Add("MSCDEX_ERROR_NOT_SUPPORTED","MSCDEX: Failure: Not yet supported.\n");
	MSG_Add("MSCDEX_ERROR_PATH","MSCDEX: Specified location is not a CD-ROM drive.\n");
	MSG_Add("MSCDEX_ERROR_OPEN","MSCDEX: Failure: Invalid file or unable to open.\n");
	MSG_Add("MSCDEX_TOO_MANY_DRIVES","MSCDEX: Failure: Too many CD-ROM drives (max: 5). MSCDEX Installation failed.\n");
	MSG_Add("MSCDEX_LIMITED_SUPPORT","MSCDEX: Mounted subdirectory: limited support.\n");
	MSG_Add("MSCDEX_INVALID_FILEFORMAT","MSCDEX: Failure: File is either no ISO/CUE image or contains errors.\n");
	MSG_Add("MSCDEX_UNKNOWN_ERROR","MSCDEX: Failure: Unknown error.\n");
	MSG_Add("MSCDEX_WARNING_NO_OPTION", "MSCDEX: Warning: Ignoring unsupported option '%s'.\n");

	MSG_Add("PROGRAM_RESCAN_SUCCESS","Drive cache cleared.\n");

	MSG_Add("PROGRAM_INTRO",
		"\033[2J\033[32;1mWelcome to DOSBox\033[0m, an x86 emulator with sound and graphics.\n"
		"DOSBox creates a shell for you which looks like old plain DOS.\n"
		"\n"
		"For information about basic mount type \033[34;1mintro mount\033[0m\n"
		"For information about CD-ROM support type \033[34;1mintro cdrom\033[0m\n"
		"For information about special keys type \033[34;1mintro special\033[0m\n"
		"For more information about DOSBox, go to \033[34;1mhttp://www.dosbox.com/wiki\033[0m\n"
		"\n"
		"\033[31;1mDOSBox will stop/exit without a warning if an error occurred!\033[0m\n"
		"\n"
		"\n"
		);
	MSG_Add("PROGRAM_INTRO_MOUNT_START",
		"\033[32;1mHere are some commands to get you started:\033[0m\n"
		"Before you can use the files located on your own filesystem,\n"
		"You have to mount the directory containing the files.\n"
		"\n"
		);
	MSG_Add("PROGRAM_INTRO_MOUNT_WINDOWS",
		"\033[44;1m\xC9\xCD\xCD\xCD\xCD\xCD\xCD\xCD\xCD\xCD\xCD\xCD\xCD\xCD\xCD\xCD\xCD\xCD\xCD\xCD\xCD\xCD\xCD\xCD\xCD\xCD\xCD"
		"\xCD\xCD\xCD\xCD\xCD\xCD\xCD\xCD\xCD\xCD\xCD\xCD\xCD\xCD\xCD\xCD\xCD\xCD\xCD\xCD\xCD\xCD\xCD\xCD"
		"\xCD\xCD\xCD\xCD\xCD\xCD\xCD\xCD\xCD\xCD\xCD\xCD\xCD\xCD\xCD\xCD\xCD\xCD\xCD\xCD\xCD\xCD\xCD\xBB\n"
		"\xBA \033[32mmount c c:\\dosgames\\\033[37m will create a C drive with c:\\dosgames as contents.\xBA\n"
		"\xBA                                                                         \xBA\n"
		"\xBA \033[32mc:\\dosgames\\\033[37m is an example. Replace it with your own games directory.  \033[37m \xBA\n"
		"\xC8\xCD\xCD\xCD\xCD\xCD\xCD\xCD\xCD\xCD\xCD\xCD\xCD\xCD\xCD\xCD\xCD\xCD\xCD\xCD\xCD\xCD\xCD\xCD\xCD\xCD\xCD"
		"\xCD\xCD\xCD\xCD\xCD\xCD\xCD\xCD\xCD\xCD\xCD\xCD\xCD\xCD\xCD\xCD\xCD\xCD\xCD\xCD\xCD\xCD\xCD\xCD\xCD"
		"\xCD\xCD\xCD\xCD\xCD\xCD\xCD\xCD\xCD\xCD\xCD\xCD\xCD\xCD\xCD\xCD\xCD\xCD\xCD\xCD\xCD\xCD\xBC\033[0m\n"
		);
	MSG_Add("PROGRAM_INTRO_MOUNT_OTHER",
		"\033[44;1m\xC9\xCD\xCD\xCD\xCD\xCD\xCD\xCD\xCD\xCD\xCD\xCD\xCD\xCD\xCD\xCD\xCD\xCD\xCD\xCD\xCD\xCD\xCD\xCD\xCD\xCD\xCD\xCD"
		"\xCD\xCD\xCD\xCD\xCD\xCD\xCD\xCD\xCD\xCD\xCD\xCD\xCD\xCD\xCD\xCD\xCD\xCD\xCD\xCD\xCD\xCD\xCD\xCD"
		"\xCD\xCD\xCD\xCD\xCD\xCD\xCD\xCD\xCD\xCD\xCD\xCD\xCD\xCD\xCD\xCD\xCD\xCD\xCD\xBB\n"
		"\xBA \033[32mmount c ~/dosgames\033[37m will create a C drive with ~/dosgames as contents.\xBA\n"
		"\xBA                                                                      \xBA\n"
		"\xBA \033[32m~/dosgames\033[37m is an example. Replace it with your own games directory.\033[37m  \xBA\n"
		"\xC8\xCD\xCD\xCD\xCD\xCD\xCD\xCD\xCD\xCD\xCD\xCD\xCD\xCD\xCD\xCD\xCD\xCD\xCD\xCD\xCD\xCD\xCD\xCD\xCD\xCD\xCD"
		"\xCD\xCD\xCD\xCD\xCD\xCD\xCD\xCD\xCD\xCD\xCD\xCD\xCD\xCD\xCD\xCD\xCD\xCD\xCD\xCD\xCD\xCD\xCD\xCD"
		"\xCD\xCD\xCD\xCD\xCD\xCD\xCD\xCD\xCD\xCD\xCD\xCD\xCD\xCD\xCD\xCD\xCD\xCD\xCD\xCD\xBC\033[0m\n"
		);
	MSG_Add("PROGRAM_INTRO_MOUNT_END",
		"When the mount has successfully completed you can type \033[34;1mc:\033[0m to go to your freshly\n"
		"mounted C-drive. Typing \033[34;1mdir\033[0m there will show its contents."
		" \033[34;1mcd\033[0m will allow you to\n"
		"enter a directory (recognised by the \033[33;1m[]\033[0m in a directory listing).\n"
		"You can run programs/files which end with \033[31m.exe .bat\033[0m and \033[31m.com\033[0m.\n"
		);
	MSG_Add("PROGRAM_INTRO_CDROM",
		"\033[2J\033[32;1mHow to mount a virtual CD-ROM Drive in DOSBox:\033[0m\n"
		"DOSBox provides CD-ROM emulation on several levels.\n"
		"\n"
		"This works on all normal directories, installs MSCDEX and marks the files\n"
		"read-only. Usually this is enough for most games:\n"
		"\n"
		"\033[34;1mmount D C:\\example -t cdrom\033[0m\n"
		"\n"
		"If it doesn't work you might have to tell DOSBox the label of the CD-ROM:\n"
		"\n"
		"\033[34;1mmount D C:\\example -t cdrom -label CDLABEL\033[0m\n"
		"\n"
		"Additionally, you can use IMGMOUNT to mount ISO images or CUE files:\n"
		"\n"
		"\033[34;1mimgmount D C:\\cd.iso -t cdrom\033[0m\n"
		);
	MSG_Add("PROGRAM_INTRO_SPECIAL",
		"\033[2J\033[32;1mSpecial keys:\033[0m\n"
		"These are the default keybindings.\n"
		"They can be changed in the \033[33mkeymapper\033[0m.\n"
		"\n"
		"\033[33;1mALT-ENTER\033[0m   : Go full screen and back.\n"
		"\033[33;1mALT-PAUSE\033[0m   : Pause DOSBox.\n"
		"\033[33;1mCTRL-F1\033[0m     : Start the \033[33mkeymapper\033[0m.\n"
		"\033[33;1mCTRL-F4\033[0m     : Update directory cache for all drives! Swap mounted disk-image.\n"
		"\033[33;1mCTRL-ALT-F5\033[0m : Start/Stop creating a movie of the screen.\n"
		"\033[33;1mCTRL-F5\033[0m     : Save a screenshot.\n"
		"\033[33;1mCTRL-F6\033[0m     : Start/Stop recording sound output to a wave file.\n"
		"\033[33;1mCTRL-ALT-F7\033[0m : Start/Stop recording of OPL commands.\n"
		"\033[33;1mCTRL-ALT-F8\033[0m : Start/Stop the recording of raw MIDI commands.\n"
		"\033[33;1mCTRL-F7\033[0m     : Decrease frameskip.\n"
		"\033[33;1mCTRL-F8\033[0m     : Increase frameskip.\n"
		"\033[33;1mCTRL-F9\033[0m     : Kill DOSBox.\n"
		"\033[33;1mCTRL-F10\033[0m    : Capture/Release the mouse.\n"
		"\033[33;1mCTRL-F11\033[0m    : Slow down emulation (Decrease DOSBox Cycles).\n"
		"\033[33;1mCTRL-F12\033[0m    : Speed up emulation (Increase DOSBox Cycles).\n"
		"\033[33;1mALT-F12\033[0m     : Unlock speed (turbo button/fast forward).\n"
		);
	MSG_Add("PROGRAM_BOOT_NOT_EXIST","Bootdisk file does not exist.  Failing.\n");
	MSG_Add("PROGRAM_BOOT_NOT_OPEN","Cannot open bootdisk file.  Failing.\n");
	MSG_Add("PROGRAM_BOOT_WRITE_PROTECTED","Image file is read-only! Might create problems.\n");
	MSG_Add("PROGRAM_BOOT_PRINT_ERROR","This command boots DOSBox from either a floppy or hard disk image.\n\n"
		"For this command, one can specify a succession of floppy disks swappable\n"
		"by pressing Ctrl-F4, and -l specifies the mounted drive to boot from.  If\n"
		"no drive letter is specified, this defaults to booting from the A drive.\n"
		"The only bootable drive letters are A, C, and D.  For booting from a hard\n"
		"drive (C or D), the image should have already been mounted using the\n"
		"\033[34;1mIMGMOUNT\033[0m command.\n\n"
		"The syntax of this command is:\n\n"
		"\033[34;1mBOOT [diskimg1.img diskimg2.img] [-l driveletter]\033[0m\n"
		);
	MSG_Add("PROGRAM_BOOT_UNABLE","Unable to boot off of drive %c");
	MSG_Add("PROGRAM_BOOT_IMAGE_OPEN","Opening image file: %s\n");
	MSG_Add("PROGRAM_BOOT_IMAGE_NOT_OPEN","Cannot open %s");
	MSG_Add("PROGRAM_BOOT_BOOT","Booting from drive %c...\n");
	MSG_Add("PROGRAM_BOOT_CART_WO_PCJR","PCjr cartridge found, but machine is not PCjr");
	MSG_Add("PROGRAM_BOOT_CART_LIST_CMDS","Available PCjr cartridge commandos:%s");
	MSG_Add("PROGRAM_BOOT_CART_NO_CMDS","No PCjr cartridge commandos found");

	MSG_Add("PROGRAM_LOADROM_SPECIFY_FILE","Must specify ROM file to load.\n");
	MSG_Add("PROGRAM_LOADROM_CANT_OPEN","ROM file not accessible.\n");
	MSG_Add("PROGRAM_LOADROM_TOO_LARGE","ROM file too large.\n");
	MSG_Add("PROGRAM_LOADROM_INCOMPATIBLE","Video BIOS not supported by machine type.\n");
	MSG_Add("PROGRAM_LOADROM_UNRECOGNIZED","ROM file not recognized.\n");
	MSG_Add("PROGRAM_LOADROM_BASIC_LOADED","BASIC ROM loaded.\n");

	MSG_Add("PROGRAM_IMGMOUNT_SPECIFY_DRIVE","Must specify drive letter to mount image at.\n");
	MSG_Add("PROGRAM_IMGMOUNT_SPECIFY2","Must specify drive number (0 or 3) to mount image at (0,1=fda,fdb;2,3=hda,hdb).\n");
	MSG_Add("PROGRAM_IMGMOUNT_SPECIFY_GEOMETRY",
		"For \033[33mCD-ROM\033[0m images:   \033[34;1mIMGMOUNT drive-letter location-of-image -t iso\033[0m\n"
		"\n"
		"For \033[33mhardrive\033[0m images: Must specify drive geometry for hard drives:\n"
		"bytes_per_sector, sectors_per_cylinder, heads_per_cylinder, cylinder_count.\n"
		"\033[34;1mIMGMOUNT drive-letter location-of-image -size bps,spc,hpc,cyl\033[0m\n");
	MSG_Add("PROGRAM_IMGMOUNT_INVALID_IMAGE","Could not load image file.\n"
		"Check that the path is correct and the image is accessible.\n");
	MSG_Add("PROGRAM_IMGMOUNT_INVALID_GEOMETRY","Could not extract drive geometry from image.\n"
		"Use parameter -size bps,spc,hpc,cyl to specify the geometry.\n");
	MSG_Add("PROGRAM_IMGMOUNT_TYPE_UNSUPPORTED","Type \"%s\" is unsupported. Specify \"hdd\" or \"floppy\" or\"iso\".\n");
	MSG_Add("PROGRAM_IMGMOUNT_FORMAT_UNSUPPORTED","Format \"%s\" is unsupported. Specify \"fat\" or \"iso\" or \"none\".\n");
	MSG_Add("PROGRAM_IMGMOUNT_SPECIFY_FILE","Must specify file-image to mount.\n");
	MSG_Add("PROGRAM_IMGMOUNT_FILE_NOT_FOUND","Image file not found.\n");
	MSG_Add("PROGRAM_IMGMOUNT_MOUNT","To mount directories, use the \033[34;1mMOUNT\033[0m command, not the \033[34;1mIMGMOUNT\033[0m command.\n");
	MSG_Add("PROGRAM_IMGMOUNT_ALREADY_MOUNTED","Drive already mounted at that letter.\n");
	MSG_Add("PROGRAM_IMGMOUNT_CANT_CREATE","Can't create drive from file.\n");
	MSG_Add("PROGRAM_IMGMOUNT_MOUNT_NUMBER","Drive number %d mounted as %s\n");
	MSG_Add("PROGRAM_IMGMOUNT_NON_LOCAL_DRIVE", "The image must be on a host or local drive.\n");
	MSG_Add("PROGRAM_IMGMOUNT_MULTIPLE_NON_CUEISO_FILES", "Using multiple files is only supported for cue/iso images.\n");

	MSG_Add("PROGRAM_KEYB_INFO","Codepage %i has been loaded\n");
	MSG_Add("PROGRAM_KEYB_INFO_LAYOUT","Codepage %i has been loaded for layout %s\n");
	MSG_Add("PROGRAM_KEYB_SHOWHELP",
		"\033[32;1mKEYB\033[0m [keyboard layout ID[ codepage number[ codepage file]]]\n\n"
		"Some examples:\n"
		"  \033[32;1mKEYB\033[0m: Display currently loaded codepage.\n"
		"  \033[32;1mKEYB\033[0m sp: Load the spanish (SP) layout, use an appropriate codepage.\n"
		"  \033[32;1mKEYB\033[0m sp 850: Load the spanish (SP) layout, use codepage 850.\n"
		"  \033[32;1mKEYB\033[0m sp 850 mycp.cpi: Same as above, but use file mycp.cpi.\n");
	MSG_Add("PROGRAM_KEYB_NOERROR","Keyboard layout %s loaded for codepage %i\n");
	MSG_Add("PROGRAM_KEYB_FILENOTFOUND","Keyboard file %s not found\n\n");
	MSG_Add("PROGRAM_KEYB_INVALIDFILE","Keyboard file %s invalid\n");
	MSG_Add("PROGRAM_KEYB_LAYOUTNOTFOUND","No layout in %s for codepage %i\n");
	MSG_Add("PROGRAM_KEYB_INVCPFILE","None or invalid codepage file for layout %s\n\n");

	/*regular setup*/
	PROGRAMS_MakeFile("MOUNT.COM",MOUNT_ProgramStart);
	PROGRAMS_MakeFile("MEM.COM",MEM_ProgramStart);
	PROGRAMS_MakeFile("LOADFIX.COM",LOADFIX_ProgramStart);
	PROGRAMS_MakeFile("RESCAN.COM",RESCAN_ProgramStart);
	PROGRAMS_MakeFile("INTRO.COM",INTRO_ProgramStart);
	PROGRAMS_MakeFile("BOOT.COM",BOOT_ProgramStart);
#if C_DEBUG
	PROGRAMS_MakeFile("BIOSTEST.COM", BIOSTEST_ProgramStart);
#endif
	PROGRAMS_MakeFile("LOADROM.COM", LOADROM_ProgramStart);
	PROGRAMS_MakeFile("IMGMOUNT.COM", IMGMOUNT_ProgramStart);
	PROGRAMS_MakeFile("KEYB.COM", KEYB_ProgramStart);

}<|MERGE_RESOLUTION|>--- conflicted
+++ resolved
@@ -359,18 +359,8 @@
 				if(temp_line == "/") WriteOut(MSG_Get("PROGRAM_MOUNT_WARNING_OTHER"));
 #endif
 				if(type == "overlay") {
-<<<<<<< HEAD
-					//Ensure that the base drive exists:
-					if (!Drives[drive - 'A']) {
-						WriteOut("No basedrive mounted yet!");
-						return;
-					}
 					localDrive* ldp = dynamic_cast<localDrive*>(Drives[drive - 'A']);
 					cdromDrive* cdp = dynamic_cast<cdromDrive*>(Drives[drive - 'A']);
-=======
-					localDrive* ldp = dynamic_cast<localDrive*>(Drives[drive-'A']);
-					cdromDrive* cdp = dynamic_cast<cdromDrive*>(Drives[drive-'A']);
->>>>>>> 8be4b7a8
 					if (!ldp || cdp) {
 						WriteOut("Basedrive not compatible");
 						return;
@@ -401,14 +391,6 @@
 			WriteOut(MSG_Get("PROGRAM_MOUNT_ILL_TYPE"),type.c_str());
 			return;
 		}
-<<<<<<< HEAD
-		if (Drives[drive - 'A']) {
-			WriteOut(MSG_Get("PROGRAM_MOUNT_ALREADY_MOUNTED"),drive,Drives[drive - 'A']->GetInfo());
-			if (newdrive) delete newdrive;
-			return;
-		}
-=======
->>>>>>> 8be4b7a8
 		if (!newdrive) E_Exit("DOS:Can't create drive");
 		Drives[drive - 'A'] = newdrive;
 		/* Set the correct media byte in the table */
