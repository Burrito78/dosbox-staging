--- conflicted
+++ resolved
@@ -15,18 +15,13 @@
  *  with this program; if not, write to the Free Software Foundation, Inc.,
  *  51 Franklin Street, Fifth Floor, Boston, MA 02110-1301, USA.
  */
-
 #include "drives.h"
-<<<<<<< HEAD
-=======
+
+#include <string_view>
+
 #include "bios_disk.h"
-#include "mapper.h"
-#include "support.h"
->>>>>>> d40affc7
-
 #include "ide.h"
 #include "string_utils.h"
-#include <string_view>
 
 extern char sfn[DOS_NAMELENGTH_ASCII];
 
@@ -270,12 +265,15 @@
 		currentDisk = (currentDisk + 1) % numDisks;
 		DOS_Drive* newDisk = driveInfos[drive].disks[currentDisk];
 		driveInfos[drive].currentDisk = currentDisk;
-		if (drive < MAX_DISK_IMAGES && imageDiskList[drive] != NULL) {
-			if (strncmp(newDisk->GetInfo(),"fatDrive",8) == 0)
-				imageDiskList[drive] = ((fatDrive *)newDisk)->loadedDisk;
-			else
-				imageDiskList[drive] = (imageDisk *)newDisk;
-			if ((drive == 2 || drive == 3) && imageDiskList[drive]->hardDrive) updateDPT();
+		if (drive < MAX_DISK_IMAGES && imageDiskList[drive] != nullptr) {
+			if (strncmp(newDisk->GetInfo(), "fatDrive", 8) == 0) {
+				imageDiskList[drive] = reinterpret_cast<fatDrive *>(newDisk)->loadedDisk;
+			} else {
+				imageDiskList[drive].reset(reinterpret_cast<imageDisk *>(newDisk));
+			}
+			if ((drive == 2 || drive == 3) && imageDiskList[drive]->hardDrive) {
+				updateDPT();
+			}
 		}
 
 		// copy working directory, acquire system resources and finally switch to next drive		
