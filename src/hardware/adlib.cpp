/*
 *  Copyright (C) 2002-2021  The DOSBox Team
 *
 *  This program is free software; you can redistribute it and/or modify
 *  it under the terms of the GNU General Public License as published by
 *  the Free Software Foundation; either version 2 of the License, or
 *  (at your option) any later version.
 *
 *  This program is distributed in the hope that it will be useful,
 *  but WITHOUT ANY WARRANTY; without even the implied warranty of
 *  MERCHANTABILITY or FITNESS FOR A PARTICULAR PURPOSE.  See the
 *  GNU General Public License for more details.
 *
 *  You should have received a copy of the GNU General Public License along
 *  with this program; if not, write to the Free Software Foundation, Inc.,
 *  51 Franklin Street, Fifth Floor, Boston, MA 02110-1301, USA.
 */

#include "adlib.h"

#include <stdlib.h>
#include <string.h>
#include <math.h>
#include <sys/types.h>

#include "cpu.h"
#include "setup.h"
#include "support.h"
#include "mapper.h"
#include "mem.h"
#include "dbopl.h"
#include "../libs/nuked/opl3.h"

#include "mame/emu.h"
#include "mame/fmopl.h"
#include "mame/ymf262.h"


#define OPL2_INTERNAL_FREQ    3600000   // The OPL2 operates at 3.6MHz
#define OPL3_INTERNAL_FREQ    14400000  // The OPL3 operates at 14.4MHz

namespace OPL2 {
	#include "opl.cpp"

struct Handler : public Adlib::Handler {
	virtual void WriteReg(Bit32u reg, Bit8u val) { adlib_write(reg, val); }
	virtual Bit32u WriteAddr(io_port_t, Bit8u val) { return val; }

	virtual void Generate(MixerChannel *chan, const uint16_t samples)
	{
		Bit16s buf[1024];
		int remaining = samples;
		while (remaining > 0) {
			const auto todo = std::min(remaining, 1024);
			adlib_getsample(buf, todo);
			chan->AddSamples_m16(todo, buf);
			remaining -= todo;
		}
	}
	virtual void Init(uint32_t rate) { adlib_init(rate); }
	~Handler() {}
};

} // namespace OPL2

namespace OPL3 {
	#define OPLTYPE_IS_OPL3
	#include "opl.cpp"

<<<<<<< HEAD
struct Handler : public Adlib::Handler {
	virtual void WriteReg(Bit32u reg, Bit8u val) { adlib_write(reg, val); }
	virtual Bit32u WriteAddr(io_port_t port, Bit8u val)
	{
		adlib_write_index(port, val);
		adlib_write_index(port, val);
		return opl_index;
	}
	virtual void Generate(MixerChannel *chan, const uint16_t samples)
	{
		Bit16s buf[1024 * 2];
		int remaining = samples;
		while (remaining > 0) {
			const auto todo = std::min(remaining, 1024);
			adlib_getsample(buf, todo);
			chan->AddSamples_s16(todo, buf);
			remaining -= todo;
=======
	struct Handler : public Adlib::Handler {
		virtual void WriteReg( Bit32u reg, Bit8u val ) {
			adlib_write(reg,val);
		}
		virtual Bit32u WriteAddr( Bit32u port, Bit8u val ) {
			adlib_write_index(port, val);
			return opl_index;
		}
		virtual void Generate( MixerChannel* chan, Bitu samples ) {
			Bit16s buf[1024*2];
			while( samples > 0 ) {
				Bitu todo = samples > 1024 ? 1024 : samples;
				samples -= todo;
				adlib_getsample(buf, todo);
				chan->AddSamples_s16( todo, buf );
			}
		}
		virtual void Init( Bitu rate ) {
			adlib_init(rate);
		}
		~Handler() {
>>>>>>> 58f40d07
		}
	}
	virtual void Init(uint32_t rate) { adlib_init(rate); }
	~Handler() {}
};

} // namespace OPL3

namespace MAMEOPL2 {

struct Handler : public Adlib::Handler {
	void *chip = nullptr;

	virtual void WriteReg(Bit32u reg, Bit8u val) {
		ym3812_write(chip, 0, reg);
		ym3812_write(chip, 1, val);
	}
	virtual Bit32u WriteAddr(io_port_t, Bit8u val) { return val; }
	virtual void Generate(MixerChannel *chan, const uint16_t samples)
	{
		Bit16s buf[1024 * 2];
		int remaining = samples;
		while (remaining > 0) {
			const auto todo = std::min(remaining, 1024);
			ym3812_update_one(chip, buf, todo);
			chan->AddSamples_m16(todo, buf);
			remaining -= todo;
		}
	}
	virtual void Init(uint32_t rate)
	{
		chip = ym3812_init(0, OPL2_INTERNAL_FREQ, rate);
	}
	~Handler() {
		ym3812_shutdown(chip);
	}
};

}


namespace MAMEOPL3 {

struct Handler : public Adlib::Handler {
	void *chip = nullptr;

	virtual void WriteReg(Bit32u reg, Bit8u val) {
		ymf262_write(chip, 0, reg);
		ymf262_write(chip, 1, val);
	}
	virtual Bit32u WriteAddr(io_port_t, Bit8u val) { return val; }
	virtual void Generate(MixerChannel *chan, const uint16_t samples)
	{
		// We generate data for 4 channels, but only the first 2 are
		// connected on a pc
		Bit16s buf[4][1024];
		Bit16s result[1024][2];
		Bit16s* buffers[4] = { buf[0], buf[1], buf[2], buf[3] };

		int remaining = samples;
		while (remaining > 0) {
			const auto todo = std::min(remaining, 1024);
			ymf262_update_one(chip, buffers, todo);
			//Interleave the samples before mixing
			for (int i = 0; i < todo; i++) {
				result[i][0] = buf[0][i];
				result[i][1] = buf[1][i];
			}
			chan->AddSamples_s16(todo, result[0]);
			remaining -= todo;
		}
	}
	virtual void Init(uint32_t rate)
	{
		chip = ymf262_init(0, OPL3_INTERNAL_FREQ, rate);
	}
	~Handler() {
		ymf262_shutdown(chip);
	}
};

}

namespace NukedOPL {

struct Handler : public Adlib::Handler {
	opl3_chip chip = {};
	Bit8u newm = 0;

	void WriteReg(Bit32u reg, Bit8u val) override
	{
		OPL3_WriteRegBuffered(&chip, (Bit16u)reg, val);
		if (reg == 0x105)
			newm = reg & 0x01;
	}

	Bit32u WriteAddr(io_port_t port, Bit8u val) override
	{
		Bit16u addr;
		addr = val;
		if ((port & 2) && (addr == 0x05 || newm)) {
			addr |= 0x100;
		}
		return addr;
	}

	void Generate(MixerChannel *chan, uint16_t samples) override
	{
		int16_t buf[1024 * 2];
		while (samples > 0) {
			uint32_t todo = samples > 1024 ? 1024 : samples;
			OPL3_GenerateStream(&chip, buf, todo);
			chan->AddSamples_s16(todo, buf);
			samples -= todo;
		}
	}

	void Init(uint32_t rate) override
	{
		newm = 0;
		OPL3_Reset(&chip, rate);
	}
};

} // namespace NukedOPL

/*
	Main Adlib implementation

*/

namespace Adlib {


/* Raw DRO capture stuff */

#ifdef _MSC_VER
#pragma pack (1)
#endif

#define HW_OPL2 0
#define HW_DUALOPL2 1
#define HW_OPL3 2

struct RawHeader {
	Bit8u id[8];				/* 0x00, "DBRAWOPL" */
	Bit16u versionHigh;			/* 0x08, size of the data following the m */
	Bit16u versionLow;			/* 0x0a, size of the data following the m */
	Bit32u commands;			/* 0x0c, Bit32u amount of command/data pairs */
	Bit32u milliseconds;		/* 0x10, Bit32u Total milliseconds of data in this chunk */
	Bit8u hardware;				/* 0x14, Bit8u Hardware Type 0=opl2,1=dual-opl2,2=opl3 */
	Bit8u format;				/* 0x15, Bit8u Format 0=cmd/data interleaved, 1 maybe all cdms, followed by all data */
	Bit8u compression;			/* 0x16, Bit8u Compression Type, 0 = No Compression */
	Bit8u delay256;				/* 0x17, Bit8u Delay 1-256 msec command */
	Bit8u delayShift8;			/* 0x18, Bit8u (delay + 1)*256 */			
	Bit8u conversionTableSize;	/* 0x191, Bit8u Raw Conversion Table size */
} GCC_ATTRIBUTE(packed);
#ifdef _MSC_VER
#pragma pack()
#endif
/*
	The Raw Tables is < 128 and is used to convert raw commands into a full register index 
	When the high bit of a raw command is set it indicates the cmd/data pair is to be sent to the 2nd port
	After the conversion table the raw data follows immediatly till the end of the chunk
*/

//Table to map the opl register to one <127 for dro saving
class Capture {
	Bit8u ToReg[127];       // 127 entries to go from raw data to registers
	Bit8u RawUsed = 0;      // How many entries in the ToPort are used
	Bit8u ToRaw[256];       // 256 entries to go from port index to raw data
	Bit8u delay256 = 0;
	Bit8u delayShift8 = 0;
	RawHeader header;

	FILE*  handle = nullptr;  // File used for writing
	Bit32u startTicks = 0;    // Start used to check total raw length on end
	Bit32u lastTicks = 0;     // Last ticks when last last cmd was added
	Bit8u  buf[1024];         // 16 added for delay commands and what not
	Bit32u bufUsed = 0;

	RegisterCache* cache;

	void MakeEntry( Bit8u reg, Bit8u& raw ) {
		ToReg[ raw ] = reg;
		ToRaw[ reg ] = raw;
		raw++;
	}
	void MakeTables( void ) {
		Bit8u index = 0;
		memset( ToReg, 0xff, sizeof ( ToReg ) );
		memset( ToRaw, 0xff, sizeof ( ToRaw ) );
		//Select the entries that are valid and the index is the mapping to the index entry
		MakeEntry( 0x01, index );					//0x01: Waveform select
		MakeEntry( 0x04, index );					//104: Four-Operator Enable
		MakeEntry( 0x05, index );					//105: OPL3 Mode Enable
		MakeEntry( 0x08, index );					//08: CSW / NOTE-SEL
		MakeEntry( 0xbd, index );					//BD: Tremolo Depth / Vibrato Depth / Percussion Mode / BD/SD/TT/CY/HH On
		//Add the 32 byte range that hold the 18 operators
		for ( int i = 0 ; i < 24; i++ ) {
			if ( (i & 7) < 6 ) {
				MakeEntry(0x20 + i, index );		//20-35: Tremolo / Vibrato / Sustain / KSR / Frequency Multiplication Facto
				MakeEntry(0x40 + i, index );		//40-55: Key Scale Level / Output Level 
				MakeEntry(0x60 + i, index );		//60-75: Attack Rate / Decay Rate 
				MakeEntry(0x80 + i, index );		//80-95: Sustain Level / Release Rate
				MakeEntry(0xe0 + i, index );		//E0-F5: Waveform Select
			}
		}
		//Add the 9 byte range that hold the 9 channels
		for ( int i = 0 ; i < 9; i++ ) {
			MakeEntry(0xa0 + i, index );			//A0-A8: Frequency Number
			MakeEntry(0xb0 + i, index );			//B0-B8: Key On / Block Number / F-Number(hi bits) 
			MakeEntry(0xc0 + i, index );			//C0-C8: FeedBack Modulation Factor / Synthesis Type
		}
		//Store the amount of bytes the table contains
		RawUsed = index;
//		assert( RawUsed <= 127 );
		delay256 = RawUsed;
		delayShift8 = RawUsed+1; 
	}

	void ClearBuf( void ) {
		fwrite( buf, 1, bufUsed, handle );
		header.commands += bufUsed / 2;
		bufUsed = 0;
	}
	void AddBuf( Bit8u raw, Bit8u val ) {
		buf[bufUsed++] = raw;
		buf[bufUsed++] = val;
		if ( bufUsed >= sizeof( buf ) ) {
			ClearBuf();
		}
	}
	void AddWrite( Bit32u regFull, Bit8u val ) {
		Bit8u regMask = regFull & 0xff;
		/*
			Do some special checks if we're doing opl3 or dualopl2 commands
			Although you could pretty much just stick to always doing opl3 on the player side
		*/
		//Enabling opl3 4op modes will make us go into opl3 mode
		if ( header.hardware != HW_OPL3 && regFull == 0x104 && val && (*cache)[0x105] ) {
			header.hardware = HW_OPL3;
		} 
		//Writing a keyon to a 2nd address enables dual opl2 otherwise
		//Maybe also check for rhythm
		if ( header.hardware == HW_OPL2 && regFull >= 0x1b0 && regFull <=0x1b8 && val ) {
			header.hardware = HW_DUALOPL2;
		}
		Bit8u raw = ToRaw[ regMask ];
		if ( raw == 0xff )
			return;
		if ( regFull & 0x100 )
			raw |= 128;
		AddBuf( raw, val );
	}
	void WriteCache(void)
	{
		/* Check the registers to add */
		for (uint16_t i = 0; i < 256; i++) {
			auto val = (*cache)[i];
			// Silence the note on entries
			if (i >= 0xb0 && i <= 0xb8) {
				val &= ~0x20;
			}
			if (i == 0xbd) {
				val &= ~0x1f;
			}

			if (val) {
				AddWrite( i, val );
			}
			val = (*cache)[ 0x100 + i ];

			if (i >= 0xb0 && i <= 0xb8) {
				val &= ~0x20;
			}
			if (val) {
				AddWrite( 0x100 + i, val );
			}
		}
	}
	void InitHeader( void ) {
		memset( &header, 0, sizeof( header ) );
		memcpy( header.id, "DBRAWOPL", 8 );
		header.versionLow = 0;
		header.versionHigh = 2;
		header.delay256 = delay256;
		header.delayShift8 = delayShift8;
		header.conversionTableSize = RawUsed;
	}
	void CloseFile( void ) {
		if ( handle ) {
			ClearBuf();
			/* Endianize the header and write it to beginning of the file */
			header.versionHigh  = host_to_le(header.versionHigh);
			header.versionLow   = host_to_le(header.versionLow);
			header.commands     = host_to_le(header.commands);
			header.milliseconds = host_to_le(header.milliseconds);
			fseek( handle, 0, SEEK_SET );
			fwrite( &header, 1, sizeof( header ), handle );
			fclose( handle );
			handle = 0;
		}
	}
public:
	bool DoWrite( Bit32u regFull, Bit8u val ) {
		Bit8u regMask = regFull & 0xff;
		//Check the raw index for this register if we actually have to save it
		if ( handle ) {
			/*
				Check if we actually care for this to be logged, else just ignore it
			*/
			Bit8u raw = ToRaw[ regMask ];
			if ( raw == 0xff ) {
				return true;
			}
			/* Check if this command will not just replace the same value 
			   in a reg that doesn't do anything with it
			*/
			if ( (*cache)[ regFull ] == val )
				return true;
			/* Check how much time has passed */
			uint32_t passed = PIC_Ticks - lastTicks;
			lastTicks = PIC_Ticks;
			header.milliseconds += passed;

			//if ( passed > 0 ) LOG_MSG( "Delay %d", passed ) ;
			
			// If we passed more than 30 seconds since the last command, we'll restart the the capture
			if ( passed > 30000 ) {
				CloseFile();
				goto skipWrite; 
			}
			while (passed > 0) {
				if (passed < 257) {			//1-256 millisecond delay
					AddBuf( delay256, passed - 1 );
					passed = 0;
				} else {
					const auto shift = (passed >> 8);
					passed -= shift << 8;
					AddBuf( delayShift8, shift - 1 );
				}
			}
			AddWrite( regFull, val );
			return true;
		}
skipWrite:
		//Not yet capturing to a file here
		//Check for commands that would start capturing, if it's not one of them return
		if ( !(
			//note on in any channel 
			( regMask>=0xb0 && regMask<=0xb8 && (val&0x020) ) ||
			//Percussion mode enabled and a note on in any percussion instrument
			( regMask == 0xbd && ( (val&0x3f) > 0x20 ) )
		)) {
			return true;
		}
	  	handle = OpenCaptureFile("Raw Opl",".dro");
		if (!handle)
			return false;
		InitHeader();
		//Prepare space at start of the file for the header
		fwrite( &header, 1, sizeof(header), handle );
		/* write the Raw To Reg table */
		fwrite( &ToReg, 1, RawUsed, handle );
		/* Write the cache of last commands */
		WriteCache( );
		/* Write the command that triggered this */
		AddWrite( regFull, val );
		//Init the timing information for the next commands
		lastTicks = PIC_Ticks;	
		startTicks = PIC_Ticks;
		return true;
	}

	Capture(RegisterCache *_cache)
		: header(),
		  cache(_cache)
	{
		MakeTables();
	}

	virtual ~Capture()
	{
		CloseFile();
	}

	Capture(const Capture&) = delete; // prevent copy
	Capture& operator=(const Capture&) = delete; // prevent assignment
};

/*
Chip
*/

Chip::Chip() : timer0(80), timer1(320) {
}

bool Chip::Write( Bit32u reg, Bit8u val ) {
	//if(reg == 0x02 || reg == 0x03 || reg == 0x04) LOG(LOG_MISC,LOG_ERROR)("write adlib timer %X %X",reg,val);
	switch ( reg ) {
	case 0x02:
		timer0.Update(PIC_FullIndex() );
		timer0.SetCounter(val);
		return true;
	case 0x03:
		timer1.Update(PIC_FullIndex());
		timer1.SetCounter(val);
		return true;
	case 0x04:
		//Reset overflow in both timers
		if ( val & 0x80 ) {
			timer0.Reset();
			timer1.Reset();
		} else {
			const auto time = PIC_FullIndex();
			if (val & 0x1) {
				timer0.Start(time);
			}
			else {
				timer0.Stop();
			}
			if (val & 0x2) {
				timer1.Start(time);
			}
			else {
				timer1.Stop();
			}
			timer0.SetMask((val & 0x40) > 0);
			timer1.SetMask((val & 0x20) > 0);
		}
		return true;
	}
	return false;
}


Bit8u Chip::Read( ) {
	const auto time(PIC_FullIndex());
	Bit8u ret = 0;
	//Overflow won't be set if a channel is masked
	if (timer0.Update(time)) {
		ret |= 0x40;
		ret |= 0x80;
	}
	if (timer1.Update(time)) {
		ret |= 0x20;
		ret |= 0x80;
	}
	return ret;
}

void Module::CacheWrite(Bit32u port, Bit8u val)
{
	// capturing?
	if (capture) {
		capture->DoWrite(port, val);
	}
	//Store it into the cache
	cache[port] = val;
}

void Module::DualWrite(Bit8u index, Bit8u port, Bit8u val)
{
	// Make sure you don't use opl3 features
	// Don't allow write to disable opl3
	if (port == 5) {
		return;
	}
	//Only allow 4 waveforms
	if (port >= 0xE0) {
		val &= 3;
	}
	//Write to the timer?
	if (chip[index].Write(port, val))
		return;
	//Enabling panning
	if (port >= 0xc0 && port <= 0xc8) {
		val &= 0x0f;
		val |= index ? 0xA0 : 0x50;
	}
	const uint32_t full_port = port + (index ? 0x100 : 0);
	handler->WriteReg(full_port, val);
	CacheWrite(full_port, val);
}

void Module::CtrlWrite( Bit8u val ) {
	switch ( ctrl.index ) {
	case 0x09: /* Left FM Volume */
		ctrl.lvol = val;
		goto setvol;
	case 0x0a: /* Right FM Volume */
		ctrl.rvol = val;
setvol:
		if ( ctrl.mixer ) {
			//Dune cdrom uses 32 volume steps in an apparent mistake, should be 128
			mixerChan->SetVolume( (float)(ctrl.lvol&0x1f)/31.0f, (float)(ctrl.rvol&0x1f)/31.0f );
		}
		break;
	}
}

uint8_t Module::CtrlRead(void)
{
	switch (ctrl.index) {
	case 0x00: /* Board Options */ return 0x70; // No options installed
	case 0x09: /* Left FM Volume */ return ctrl.lvol;
	case 0x0a: /* Right FM Volume */
		return ctrl.rvol;
	case 0x15: /* Audio Relocation */
		return 0x388 >> 3; //Cryo installer detection
	}
	return 0xff;
}

void Module::PortWrite(io_port_t port, uint8_t val, io_width_t)
{
	// Keep track of last write time
	lastUsed = PIC_Ticks;
	//Maybe only enable with a keyon?
	if (!mixerChan->is_enabled) {
		mixerChan->Enable(true);
	}
	if ( port&1 ) {
		switch ( mode ) {
		case MODE_OPL3GOLD:
			if ( port == 0x38b ) {
				if ( ctrl.active ) {
					CtrlWrite( val );
					break;
				}
			}
			[[fallthrough]];
		case MODE_OPL2:
		case MODE_OPL3:
			if ( !chip[0].Write( reg.normal, val ) ) {
				handler->WriteReg( reg.normal, val );
				CacheWrite( reg.normal, val );
			}
			break;
		case MODE_DUALOPL2:
			//Not a 0x??8 port, then write to a specific port
			if ( !(port & 0x8) ) {
				Bit8u index = ( port & 2 ) >> 1;
				DualWrite( index, reg.dual[index], val );
			} else {
				//Write to both ports
				DualWrite( 0, reg.dual[0], val );
				DualWrite( 1, reg.dual[1], val );
			}
			break;
		}
	} else {
		//Ask the handler to write the address
		//Make sure to clip them in the right range
		switch ( mode ) {
		case MODE_OPL2:
			reg.normal = handler->WriteAddr( port, val ) & 0xff;
			break;
		case MODE_OPL3GOLD:
			if ( port == 0x38a ) {
				if ( val == 0xff ) {
					ctrl.active = true;
					break;
				} else if ( val == 0xfe ) {
					ctrl.active = false;
					break;
				} else if ( ctrl.active ) {
					ctrl.index = val & 0xff;
					break;
				}
			}
			[[fallthrough]];
		case MODE_OPL3:
			reg.normal = handler->WriteAddr( port, val ) & 0x1ff;
			break;
		case MODE_DUALOPL2:
			//Not a 0x?88 port, when write to a specific side
			if ( !(port & 0x8) ) {
				Bit8u index = ( port & 2 ) >> 1;
				reg.dual[index] = val & 0xff;
			} else {
				reg.dual[0] = val & 0xff;
				reg.dual[1] = val & 0xff;
			}
			break;
		}
	}
}

uint8_t Module::PortRead(io_port_t port, io_width_t)
{
	// roughly half a micro (as we already do 1 micro on each port read and
	// some tests revealed it taking 1.5 micros to read an adlib port)
	auto delaycyc = (CPU_CycleMax / 2048);
	if (GCC_UNLIKELY(delaycyc > CPU_Cycles))
		delaycyc = CPU_Cycles;
	CPU_Cycles -= delaycyc;
	CPU_IODelayRemoved += delaycyc;

	switch ( mode ) {
	case MODE_OPL2:
		//We allocated 4 ports, so just return -1 for the higher ones
		if ( !(port & 3 ) ) {
			//Make sure the low bits are 6 on opl2
			return chip[0].Read() | 0x6;
		} else {
			return 0xff;
		}
	case MODE_OPL3GOLD:
		if ( ctrl.active ) {
			if ( port == 0x38a ) {
				return 0; //Control status, not busy
			} else if ( port == 0x38b ) {
				return CtrlRead();
			}
		}
		[[fallthrough]];
	case MODE_OPL3:
		//We allocated 4 ports, so just return -1 for the higher ones
		if ( !(port & 3 ) ) {
			return chip[0].Read();
		} else {
			return 0xff;
		}
	case MODE_DUALOPL2:
		//Only return for the lower ports
		if ( port & 1 ) {
			return 0xff;
		}
		//Make sure the low bits are 6 on opl2
		return chip[ (port >> 1) & 1].Read() | 0x6;
	}
	return 0;
}

void Module::Init( Mode m ) {
	mode = m;
	memset(cache, 0, ARRAY_LEN(cache));
	switch ( mode ) {
	case MODE_OPL3:
	case MODE_OPL3GOLD:
	case MODE_OPL2:
		break;
	case MODE_DUALOPL2:
		//Setup opl3 mode in the hander
		handler->WriteReg( 0x105, 1 );
		//Also set it up in the cache so the capturing will start opl3
		CacheWrite( 0x105, 1 );
		break;
	}
}

} // namespace Adlib

static Adlib::Module* module = 0;

static void OPL_CallBack(uint16_t len)
{
	module->handler->Generate(module->mixerChan, len);
	// Disable the sound generation after 30 seconds of silence
	if ((PIC_Ticks - module->lastUsed) > 30000) {
		uint8_t i;
		for (i=0xb0;i<0xb9;i++) if (module->cache[i]&0x20||module->cache[i+0x100]&0x20) break;
		if (i==0xb9) module->mixerChan->Enable(false);
		else module->lastUsed = PIC_Ticks;
	}
}

/*
	Save the current state of the operators as instruments in an reality adlib tracker file
*/
#if 0
static void SaveRad() {
	char b[16 * 1024];
	int w = 0;

	FILE* handle = OpenCaptureFile("RAD Capture",".rad");
	if ( !handle )
		return;
	//Header
	fwrite( "RAD by REALiTY!!", 1, 16, handle );
	b[w++] = 0x10;		//version
	b[w++] = 0x06;		//default speed and no description
	//Write 18 instuments for all operators in the cache
	for ( int i = 0; i < 18; i++ ) {
		Bit8u* set = module->cache + ( i / 9 ) * 256;
		const auto offset = ((i % 9) / 3) * 8 + (i % 3);
		Bit8u* base = set + offset;
		b[w++] = 1 + i;		//instrument number
		b[w++] = base[0x23];
		b[w++] = base[0x20];
		b[w++] = base[0x43];
		b[w++] = base[0x40];
		b[w++] = base[0x63];
		b[w++] = base[0x60];
		b[w++] = base[0x83];
		b[w++] = base[0x80];
		b[w++] = set[0xc0 + (i % 9)];
		b[w++] = base[0xe3];
		b[w++] = base[0xe0];
	}
	b[w++] = 0;		//instrument 0, no more instruments following
	b[w++] = 1;		//1 pattern following
	//Zero out the remaining part of the file a bit to make rad happy
	for ( int i = 0; i < 64; i++ ) {
		b[w++] = 0;
	}
	fwrite( b, 1, w, handle );
	fclose( handle );
};
#endif

static void OPL_SaveRawEvent(bool pressed) {
	if (!pressed)
		return;
//	SaveRad();return;
	/* Check for previously opened wave file */
	if ( module->capture ) {
		delete module->capture;
		module->capture = 0;
		LOG_MSG("Stopped Raw OPL capturing.");
	} else {
		LOG_MSG("Preparing to capture Raw OPL, will start with first note played.");
		module->capture = new Adlib::Capture( &module->cache );
	}
}

namespace Adlib {

static Handler * make_opl_handler(const std::string &oplemu, OPL_Mode mode)
{
	if (oplemu == "fast") {
		const bool is_opl3 = (mode >= OPL_opl3);
		return new DBOPL::Handler(is_opl3);
	}
	if (oplemu == "compat") {
		if (mode == OPL_opl2)
			return new OPL2::Handler();
		else
			return new OPL3::Handler();
	}
	if (oplemu == "mame") {
		if (mode == OPL_opl2)
			return new MAMEOPL2::Handler();
		else
			return new MAMEOPL3::Handler();
	}
	if (oplemu == "nuked") {
		return new NukedOPL::Handler();
	}
	return new NukedOPL::Handler();
}

Module::Module(Section *configuration)
	: Module_base(configuration),
	  mixerObject(),
	  mode(MODE_OPL2), // TODO this is set in Init and there's no good default
	  reg{0}, // union
	  ctrl{false, 0, 0xff, 0xff, false},
	  mixerChan(nullptr),
	  lastUsed(0),
	  handler(nullptr),
	  capture(nullptr)
{
	Section_prop * section=static_cast<Section_prop *>(configuration);
	const auto base = static_cast<uint16_t>(section->Get_hex("sbbase"));

	ctrl.mixer = section->Get_bool("sbmixer");

	mixerChan = mixerObject.Install(OPL_CallBack, 0, "FM");
	//Used to be 2.0, which was measured to be too high. Exact value depends on card/clone.
	mixerChan->SetScale( 1.5f );  

	handler = make_opl_handler(section->Get_string("oplemu"), oplmode);
	handler->Init(mixerChan->GetSampleRate());

	bool single = false;
	switch ( oplmode ) {
	case OPL_opl2:
		single = true;
		Init( Adlib::MODE_OPL2 );
		break;
	case OPL_dualopl2:
		Init( Adlib::MODE_DUALOPL2 );
		break;
	case OPL_opl3:
		Init( Adlib::MODE_OPL3 );
		break;
	case OPL_opl3gold:
		Init( Adlib::MODE_OPL3GOLD );
		break;
	case OPL_cms:
	case OPL_none:
		break;
	}
	using namespace std::placeholders;

	const auto read_from = std::bind(&Module::PortRead, this, _1, _2);
	const auto write_to = std::bind(&Module::PortWrite, this, _1, _2, _3);

	// 0x388 range
	WriteHandler[0].Install(0x388, write_to, io_width_t::byte, 4);
	ReadHandler[0].Install(0x388, read_from, io_width_t::byte, 4);
	// 0x220 range
	if (!single) {
		WriteHandler[1].Install(base, write_to, io_width_t::byte, 4);
		ReadHandler[1].Install(base, read_from, io_width_t::byte, 4);
	}
	//0x228 range
	WriteHandler[2].Install(base + 8u, write_to, io_width_t::byte, 2);
	ReadHandler[2].Install(base + 8u, read_from, io_width_t::byte, 1);

	MAPPER_AddHandler(OPL_SaveRawEvent, SDL_SCANCODE_UNKNOWN, 0,
	                  "caprawopl", "Rec. OPL");
}

Module::~Module() {
	delete capture;
	capture = nullptr;
	delete handler;
	handler = nullptr;
}

//Initialize static members
OPL_Mode Module::oplmode=OPL_none;

} // namespace Adlib

void OPL_Init(Section* sec,OPL_Mode oplmode) {
	Adlib::Module::oplmode = oplmode;
	module = new Adlib::Module( sec );
}

void OPL_ShutDown(Section* /*sec*/){
	delete module;
	module = 0;

}<|MERGE_RESOLUTION|>--- conflicted
+++ resolved
@@ -67,12 +67,10 @@
 	#define OPLTYPE_IS_OPL3
 	#include "opl.cpp"
 
-<<<<<<< HEAD
 struct Handler : public Adlib::Handler {
 	virtual void WriteReg(Bit32u reg, Bit8u val) { adlib_write(reg, val); }
 	virtual Bit32u WriteAddr(io_port_t port, Bit8u val)
 	{
-		adlib_write_index(port, val);
 		adlib_write_index(port, val);
 		return opl_index;
 	}
@@ -85,29 +83,6 @@
 			adlib_getsample(buf, todo);
 			chan->AddSamples_s16(todo, buf);
 			remaining -= todo;
-=======
-	struct Handler : public Adlib::Handler {
-		virtual void WriteReg( Bit32u reg, Bit8u val ) {
-			adlib_write(reg,val);
-		}
-		virtual Bit32u WriteAddr( Bit32u port, Bit8u val ) {
-			adlib_write_index(port, val);
-			return opl_index;
-		}
-		virtual void Generate( MixerChannel* chan, Bitu samples ) {
-			Bit16s buf[1024*2];
-			while( samples > 0 ) {
-				Bitu todo = samples > 1024 ? 1024 : samples;
-				samples -= todo;
-				adlib_getsample(buf, todo);
-				chan->AddSamples_s16( todo, buf );
-			}
-		}
-		virtual void Init( Bitu rate ) {
-			adlib_init(rate);
-		}
-		~Handler() {
->>>>>>> 58f40d07
 		}
 	}
 	virtual void Init(uint32_t rate) { adlib_init(rate); }
