--- conflicted
+++ resolved
@@ -54,7 +54,6 @@
 	uint8_t status = DISNEY_INIT_STATUS;
 	uint8_t control = 0;
 	// the D/A channels
-<<<<<<< HEAD
 	dac_channel da[2] = {};
 
 	Bitu last_used = 0;
@@ -77,32 +76,6 @@
 
 static void DISNEY_disable(Bitu) {
 	if (disney.chan) {
-=======
-	dac_channel da[2];
-
-	Bitu last_used;
-	MixerObject * mo;
-	MixerChannel * chan;
-	bool stereo;
-	// which channel do we use for mono output?
-	// and the channel used for stereo
-	dac_channel* leader;
-
-	Bitu state;
-	Bitu interface_det;
-	Bitu interface_det_ext;
-} disney;
-
-#define DS_IDLE 0
-#define DS_RUNNING 1
-#define DS_FINISH 2
-#define DS_ANALYZING 3
-
-static void DISNEY_CallBack(Bitu len);
-
-static void DISNEY_disable(Bitu) {
-	if (disney.mo) {
->>>>>>> 46d15674
 		disney.chan->AddSilence();
 		disney.chan->Enable(false);
 	}
@@ -113,12 +86,8 @@
 	disney.stereo = false;
 }
 
-<<<<<<< HEAD
 static void DISNEY_enable(uint32_t freq)
 {
-=======
-static void DISNEY_enable(Bitu freq) {
->>>>>>> 46d15674
 	if (freq < 500 || freq > 100000) {
 		// try again..
 		disney.state = DISNEY_STATE::IDLE;
@@ -160,18 +129,12 @@
 			}
 			disney.da[channel].speedcheck_last = PIC_FullIndex();
 			disney.da[channel].speedcheck_init = true;
-<<<<<<< HEAD
-			
+
 			disney.state = DISNEY_STATE::ANALYZING;
-=======
-
-			disney.state = DS_ANALYZING;
->>>>>>> 46d15674
 			break;
 
 		case DISNEY_STATE::FINISHED: 
 		{
-<<<<<<< HEAD
 			// The leading channel has the most populated samples
 			disney.leader = disney.da[0].used > disney.da[1].used
 			                        ? &disney.da[0]
@@ -186,36 +149,6 @@
 			const auto max_freq = std::max(calc_frequency(disney.da[0]),
 			                               calc_frequency(disney.da[1]));
 			DISNEY_enable(max_freq);
-=======
-			// detect stereo: if we have about the same data amount in both channels
-			Bits st_diff = disney.da[0].used - disney.da[1].used;
-
-			// find leader channel (the one with higher rate) [this good for the stereo case?]
-			if (disney.da[0].used > disney.da[1].used) {
-				//disney.monochannel=0;
-				disney.leader = &disney.da[0];
-			} else {
-				//disney.monochannel=1;
-				disney.leader = &disney.da[1];
-			}
-
-			if ((st_diff < 5) && (st_diff > -5)) disney.stereo = true;
-			else disney.stereo = false;
-
-			// calculate rate for both channels
-			Bitu ch_speed[2];
-
-			for(Bitu i = 0; i < 2; i++) {
-				if (disney.da[i].used > 1) { // avoid dividing by zero
-					ch_speed[i] = (Bitu)(1.0/((disney.da[i].speedcheck_sum/1000.0) /
-					(float)(((float)disney.da[i].used)-1.0))); // -1.75
-				} else ch_speed[i] = 0;
-			}
-
-			// choose the larger value
-			DISNEY_enable(ch_speed[0] > ch_speed[1]?
-				ch_speed[0]:ch_speed[1]); // TODO
->>>>>>> 46d15674
 			break;
 		}
 		case DISNEY_STATE::ANALYZING:
@@ -237,32 +170,21 @@
 				cch->speedcheck_failed = true;
 
 			// if both are failed we are back at start
-<<<<<<< HEAD
-			if(disney.da[0].speedcheck_failed && disney.da[1].speedcheck_failed) {
-				disney.state=DISNEY_STATE::IDLE;
-=======
 			if (disney.da[0].speedcheck_failed && disney.da[1].speedcheck_failed) {
-				disney.state = DS_IDLE;
->>>>>>> 46d15674
+				disney.state = DISNEY_STATE::IDLE;
 				break;
 			}
 
 			cch->speedcheck_last = current;
 
 			// analyze finish condition
-<<<<<<< HEAD
-			if(disney.da[0].used > 30 || disney.da[1].used > 30)
+			if (disney.da[0].used > 30 || disney.da[1].used > 30)
 				disney.state = DISNEY_STATE::FINISHED;
-=======
-			if (disney.da[0].used > 30 || disney.da[1].used > 30)
-				disney.state = DS_FINISH;
->>>>>>> 46d15674
 			break;
 		}
 	}
 }
 
-<<<<<<< HEAD
 static void disney_write(Bitu port, Bitu data, MAYBE_UNUSED Bitu iolen)
 {
 	// Convert the IO data into a single byte-value, as Disney only
@@ -271,34 +193,20 @@
 	const auto val = static_cast<uint8_t>(data);
 
 	// LOG_MSG("write disney time %f addr%x val %x",PIC_FullIndex(),port,val);
-	disney.last_used=PIC_Ticks;
-=======
-static void disney_write(Bitu port,Bitu val,Bitu /*iolen*/) {
-	//LOG_MSG("write disney time %f addr%x val %x",PIC_FullIndex(),port,val);
 	disney.last_used = PIC_Ticks;
->>>>>>> 46d15674
 	switch (port-DISNEY_BASE) {
 	case 0:		/* Data Port */
 	{
 		disney.data=val;
 		// if data is written here too often without using the stereo
 		// mechanism we use the simple DAC machanism.
-<<<<<<< HEAD
 		if (disney.state != DISNEY_STATE::RUNNING) {
-=======
-		if (disney.state != DS_RUNNING) {
->>>>>>> 46d15674
 			disney.interface_det++;
 			if(disney.interface_det > 5)
 				DISNEY_analyze(0);
 		}
-<<<<<<< HEAD
-		if(disney.interface_det > 5) {
+		if (disney.interface_det > 5) {
 			if (disney.da[0].used < BUFFER_SAMPLES) {
-=======
-		if (disney.interface_det > 5) {
-			if(disney.da[0].used < DISNEY_SIZE) {
->>>>>>> 46d15674
 				disney.da[0].buffer[disney.da[0].used] = disney.data;
 				disney.da[0].used++;
 			} // else LOG_MSG("disney overflow 0");
@@ -309,46 +217,28 @@
 		LOG(LOG_MISC,LOG_NORMAL)("DISNEY:Status write %" sBitfs(X),val);
 		break;
 	case 2:		/* Control Port */
-<<<<<<< HEAD
-		if((disney.control & 0x2) && !(val & 0x2)) {
+		if ((disney.control & 0x2) && !(val & 0x2)) {
 			if (disney.state != DISNEY_STATE::RUNNING) {
-=======
-		if ((disney.control & 0x2) && !(val & 0x2)) {
-			if(disney.state != DS_RUNNING) {
->>>>>>> 46d15674
 				disney.interface_det = 0;
 				disney.interface_det_ext = 0;
 				DISNEY_analyze(1);
 			}
 
 			// stereo channel latch
-<<<<<<< HEAD
 			if (disney.da[1].used < BUFFER_SAMPLES) {
-=======
-			if (disney.da[1].used < DISNEY_SIZE) {
->>>>>>> 46d15674
 				disney.da[1].buffer[disney.da[1].used] = disney.data;
 				disney.da[1].used++;
 			} // else LOG_MSG("disney overflow 1");
 		}
 
-<<<<<<< HEAD
-		if((disney.control & 0x1) && !(val & 0x1)) {
+		if ((disney.control & 0x1) && !(val & 0x1)) {
 			if (disney.state != DISNEY_STATE::RUNNING) {
-=======
-		if ((disney.control & 0x1) && !(val & 0x1)) {
-			if(disney.state != DS_RUNNING) {
->>>>>>> 46d15674
 				disney.interface_det = 0;
 				disney.interface_det_ext = 0;
 				DISNEY_analyze(0);
 			}
 			// stereo channel latch
-<<<<<<< HEAD
 			if (disney.da[0].used < BUFFER_SAMPLES) {
-=======
-			if (disney.da[0].used < DISNEY_SIZE) {
->>>>>>> 46d15674
 				disney.da[0].buffer[disney.da[0].used] = disney.data;
 				disney.da[0].used++;
 			} // else LOG_MSG("disney overflow 0");
@@ -356,11 +246,7 @@
 
 		if ((disney.control & 0x8) && !(val & 0x8)) {
 			// emulate a device with 16-byte sound FIFO
-<<<<<<< HEAD
 			if (disney.state != DISNEY_STATE::RUNNING) {
-=======
-			if (disney.state != DS_RUNNING) {
->>>>>>> 46d15674
 				disney.interface_det_ext++;
 				disney.interface_det = 0;
 				if(disney.interface_det_ext > 5) {
@@ -368,13 +254,8 @@
 					DISNEY_enable(7000);
 				}
 			}
-<<<<<<< HEAD
-			if(disney.interface_det_ext > 5) {
+			if (disney.interface_det_ext > 5) {
 				if (disney.da[0].used < BUFFER_SAMPLES) {
-=======
-			if (disney.interface_det_ext > 5) {
-				if(disney.da[0].used < DISNEY_SIZE) {
->>>>>>> 46d15674
 					disney.da[0].buffer[disney.da[0].used] = disney.data;
 					disney.da[0].used++;
 				}
@@ -388,16 +269,10 @@
 	}
 }
 
-<<<<<<< HEAD
 static Bitu disney_read(Bitu port, MAYBE_UNUSED Bitu iolen)
 {
 	uint8_t retval;
 	switch (port - DISNEY_BASE) {
-=======
-static Bitu disney_read(Bitu port,Bitu /*iolen*/){
-	Bitu retval;
-	switch (port-DISNEY_BASE) {
->>>>>>> 46d15674
 	case 0:		/* Data Port */
 //		LOG(LOG_MISC,LOG_NORMAL)("DISNEY:Read from data port");
 		return disney.data;
@@ -458,13 +333,8 @@
 	// TODO: len > DISNEY
 	} else { // not enough data
 		if(disney.stereo) {
-<<<<<<< HEAD
 			uint8_t gapfiller0 = 128;
 			uint8_t gapfiller1 = 128;
-=======
-			Bit8u gapfiller0 = 0x80;
-			Bit8u gapfiller1 = 0x80;
->>>>>>> 46d15674
 			if (real_used) {
 				gapfiller0 = disney.da[0].buffer[real_used-1];
 				gapfiller1 = disney.da[1].buffer[real_used-1];
@@ -479,13 +349,8 @@
 			len -= real_used;
 
 		} else { // mono
-<<<<<<< HEAD
 			uint8_t gapfiller = 128; // Keep the middle
-			if(real_used) {
-=======
-			Bit8u gapfiller = 0x80; //Keep the middle
 			if (real_used) {
->>>>>>> 46d15674
 				// fix for some stupid game; it outputs 0 at the end of the stream
 				// causing a click. So if we have at least two bytes availible in the
 				// buffer and the last one is a 0 then ignore that.
@@ -511,32 +376,9 @@
 	}
 }
 
-<<<<<<< HEAD
 static void DISNEY_ShutDown(MAYBE_UNUSED Section *sec)
 {
 	DEBUG_LOG_MSG("DISNEY: Shutting down");
-=======
-class DISNEY: public Module_base {
-private:
-	IO_ReadHandleObject ReadHandler;
-	IO_WriteHandleObject WriteHandler;
-	//MixerObject MixerChan;
-public:
-	DISNEY(Section* configuration):Module_base(configuration) {
-		Section_prop * section=static_cast<Section_prop *>(configuration);
-		if(!section->Get_bool("disney")) return;
-
-		WriteHandler.Install(DISNEY_BASE,disney_write,IO_MB,3);
-		ReadHandler.Install(DISNEY_BASE,disney_read,IO_MB,3);
-
-		disney.status=0x84;
-		disney.control=0;
-		disney.last_used=0;
-
-		disney.mo = new MixerObject();
-		disney.chan=disney.mo->Install(&DISNEY_CallBack,10000,"DISNEY");
-		DISNEY_disable(0);
->>>>>>> 46d15674
 
 	// Remove interrupt events
 	PIC_RemoveEvents(DISNEY_disable);
@@ -551,12 +393,7 @@
 		disney.chan.reset();
 	}
 
-<<<<<<< HEAD
 	DISNEY_disable(0);
-=======
-static void DISNEY_ShutDown(Section* /*sec*/){
-	delete test;
->>>>>>> 46d15674
 }
 
 void DISNEY_Init(Section* sec) {
