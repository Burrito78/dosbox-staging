--- conflicted
+++ resolved
@@ -1,8 +1,4 @@
-<<<<<<< HEAD
 DOSBox uses the following libraries:
-=======
-Things needed for compilation:
->>>>>>> 96bdc056
 
 SDL
     The Simple DirectMedia Library available at https://www.libsdl.org/
@@ -56,7 +52,6 @@
     Get it from https://www.libsdl.org/projects/SDL_net/release-1.2.html
     License: LGPLv2+
 
-<<<<<<< HEAD
 alsa-lib (optional)
     For ALSA audio support under linux. Get it from https://www.alsa-project.org/
     Licensed under LGPL
@@ -69,21 +64,6 @@
  - autoconf-archive (>=2009.x)
  - make (>= 3.8)
  - pkg-config (>= 0.25)
-=======
-SDL_Sound (optional)
-    For compressed audio on diskimages (cue sheets) support.
-    This is for cue/bin cdrom images with compressed (mp3/ogg) audio tracks.
-    Get it from http://icculus.org/SDL_sound
-    Licence: LGPLv2+
-
-ALSA_Headers (optional)
-    for Alsa support under linux. Part of the linux kernel sources
-    License: LGPLv2+
-
-If you want compile from developer sources (SVN) under a unix system, you'll
-also need automake (>=1.6) and autoconf(>=2.50).
-Should be available at https://www.gnu.org/software/
->>>>>>> 96bdc056
 
 For building on unix systems.
 If you are building from developer sources run ./autogen.sh first before doing
